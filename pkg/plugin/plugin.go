package plugin

import (
	"context"
	"errors"
	"fmt"
	"time"

	"github.com/tychoish/fun/pubsub"
	"go.uber.org/zap"

	corev1 "k8s.io/api/core/v1"
	"k8s.io/apimachinery/pkg/runtime"
	scheme "k8s.io/client-go/kubernetes/scheme"
	rest "k8s.io/client-go/rest"
	"k8s.io/kubernetes/pkg/scheduler/framework"

	vmapi "github.com/neondatabase/autoscaling/neonvm/apis/neonvm/v1"
	vmclient "github.com/neondatabase/autoscaling/neonvm/client/clientset/versioned"

	"github.com/neondatabase/autoscaling/pkg/api"
	"github.com/neondatabase/autoscaling/pkg/util"
	"github.com/neondatabase/autoscaling/pkg/util/watch"
)

const Name = "AutoscaleEnforcer"
const LabelVM = vmapi.VirtualMachineNameLabel
const LabelPluginCreatedMigration = "autoscaling.neon.tech/created-by-scheduler"
const ConfigMapNamespace = "kube-system"
const ConfigMapName = "scheduler-plugin-config"
const ConfigMapKey = "autoscaler-enforcer-config.json"
const InitConfigMapTimeoutSeconds = 5

// AutoscaleEnforcer is the scheduler plugin to coordinate autoscaling
type AutoscaleEnforcer struct {
	logger *zap.Logger

	handle   framework.Handle
	vmClient *vmclient.Clientset
	state    pluginState
	metrics  PromMetrics

	// vmStore provides access the current-ish state of VMs in the cluster. If something's missing,
	// it can be updated with Resync().
	//
	// Keeping this store allows us to make sure that our event handling is never out-of-sync
	// because all the information is coming from the same source.
	vmStore IndexedVMStore
	// nodeStore is doing roughly the same thing as with vmStore, but for Nodes.
	nodeStore IndexedNodeStore
}

// abbreviations, because these types are pretty verbose
type IndexedVMStore = watch.IndexedStore[vmapi.VirtualMachine, *watch.NameIndex[vmapi.VirtualMachine]]
type IndexedNodeStore = watch.IndexedStore[corev1.Node, *watch.FlatNameIndex[corev1.Node]]

// Compile-time checks that AutoscaleEnforcer actually implements the interfaces we want it to
var _ framework.Plugin = (*AutoscaleEnforcer)(nil)
var _ framework.PreFilterPlugin = (*AutoscaleEnforcer)(nil)
var _ framework.PostFilterPlugin = (*AutoscaleEnforcer)(nil)
var _ framework.FilterPlugin = (*AutoscaleEnforcer)(nil)
var _ framework.ScorePlugin = (*AutoscaleEnforcer)(nil)
var _ framework.ReservePlugin = (*AutoscaleEnforcer)(nil)

func NewAutoscaleEnforcerPlugin(ctx context.Context, logger *zap.Logger, config *Config) func(runtime.Object, framework.Handle) (framework.Plugin, error) {
	return func(obj runtime.Object, h framework.Handle) (framework.Plugin, error) {
		return makeAutoscaleEnforcerPlugin(ctx, logger, obj, h, config)
	}
}

// NewAutoscaleEnforcerPlugin produces the initial AutoscaleEnforcer plugin to be used by the
// scheduler
func makeAutoscaleEnforcerPlugin(
	ctx context.Context,
	logger *zap.Logger,
	obj runtime.Object,
	h framework.Handle,
	config *Config,
) (framework.Plugin, error) {
	// obj can be used for taking in configuration. it's a bit tricky to figure out, and we don't
	// quite need it yet.
	logger.Info("Initializing plugin")

	// create the NeonVM client
	if err := vmapi.AddToScheme(scheme.Scheme); err != nil {
		return nil, err
	}
	vmConfig := rest.CopyConfig(h.KubeConfig())
	// The handler's ContentType is not the default "application/json" (it's protobuf), so we need
	// to set it back to JSON because NeonVM doesn't support protobuf.
	vmConfig.ContentType = "application/json"
	vmClient, err := vmclient.NewForConfig(vmConfig)
	if err != nil {
		return nil, fmt.Errorf("Error creating NeonVM client: %w", err)
	}

	p := AutoscaleEnforcer{
		logger: logger.Named("plugin"),

		handle:   h,
		vmClient: vmClient,
		// remaining fields are set by p.readClusterState and p.makePrometheusRegistry
		state: pluginState{ //nolint:exhaustruct // see above.
			lock:                      util.NewChanMutex(),
			ongoingMigrationDeletions: make(map[util.NamespacedName]int),
			conf:                      config,
		},
		metrics:   PromMetrics{},      //nolint:exhaustruct // set by makePrometheusRegistry
		vmStore:   IndexedVMStore{},   //nolint:exhaustruct // set below
		nodeStore: IndexedNodeStore{}, //nolint:exhaustruct // set below
	}

	if p.state.conf.DumpState != nil {
		logger.Info("Starting 'dump state' server")
		if err := p.startDumpStateServer(ctx, logger.Named("dump-state")); err != nil {
			return nil, fmt.Errorf("Error starting 'dump state' server: %w", err)
		}
	}

	// Start watching Pod/VM events, adding them to a shared queue to process them in order
	queue := pubsub.NewUnlimitedQueue[func()]()
	pushToQueue := func(logger *zap.Logger, f func()) {
		if err := queue.Add(f); err != nil {
			logger.Warn("Error adding to pod/VM event queue", zap.Error(err))
		}
	}

	hlogger := logger.Named("handlers")
	nwc := nodeWatchCallbacks{
		submitNodeDeletion: func(logger *zap.Logger, nodeName string) {
			pushToQueue(logger, func() { p.handleNodeDeletion(hlogger, nodeName) })
		},
	}
	pwc := podWatchCallbacks{
		submitPodStarted: func(logger *zap.Logger, pod *corev1.Pod) {
			pushToQueue(logger, func() { p.handlePodStarted(hlogger, pod) })
		},
		submitVMDeletion: func(logger *zap.Logger, pod util.NamespacedName) {
			pushToQueue(logger, func() { p.handleVMDeletion(hlogger, pod) })
		},
		submitPodDeletion: func(logger *zap.Logger, name util.NamespacedName) {
			pushToQueue(logger, func() { p.handlePodDeletion(hlogger, name) })
		},
		submitPodStartMigration: func(logger *zap.Logger, podName, migrationName util.NamespacedName, source bool) {
			pushToQueue(logger, func() { p.handlePodStartMigration(logger, podName, migrationName, source) })
		},
		submitPodEndMigration: func(logger *zap.Logger, podName, migrationName util.NamespacedName) {
			pushToQueue(logger, func() { p.handlePodEndMigration(logger, podName, migrationName) })
		},
	}
	vwc := vmWatchCallbacks{
		submitVMDisabledScaling: func(logger *zap.Logger, pod util.NamespacedName) {
			pushToQueue(logger, func() { p.handleVMDisabledScaling(hlogger, pod) })
		},
		submitVMBoundsChanged: func(logger *zap.Logger, vm *api.VmInfo, podName string) {
			pushToQueue(logger, func() { p.handleUpdatedScalingBounds(hlogger, vm, podName) })
		},
		submitNonAutoscalingVmUsageChanged: func(logger *zap.Logger, vm *api.VmInfo, podName string) {
			pushToQueue(logger, func() { p.handleNonAutoscalingUsageChange(hlogger, vm, podName) })
		},
	}
	mwc := migrationWatchCallbacks{
		submitMigrationFinished: func(vmm *vmapi.VirtualMachineMigration) {
			// When cleaning up migrations, we don't want to process those events synchronously.
			// So instead, we'll spawn a goroutine to delete the completed migration.
			go p.cleanupMigration(hlogger, vmm)
		},
	}

	watchMetrics := watch.NewMetrics("autoscaling_plugin_watchers")

	logger.Info("Starting node watcher")
	nodeStore, err := p.watchNodeEvents(ctx, logger, watchMetrics, nwc)
	if err != nil {
		return nil, fmt.Errorf("Error starting node watcher: %w", err)
	}

	p.nodeStore = watch.NewIndexedStore(nodeStore, watch.NewFlatNameIndex[corev1.Node]())

	logger.Info("Starting pod watcher")
	podStore, err := p.watchPodEvents(ctx, logger, watchMetrics, pwc)
	if err != nil {
		return nil, fmt.Errorf("Error starting pod watcher: %w", err)
	}

	podIndex := watch.NewIndexedStore(podStore, watch.NewNameIndex[corev1.Pod]())

	logger.Info("Starting VM watcher")
	vmStore, err := p.watchVMEvents(ctx, logger, watchMetrics, vwc, podIndex)
	if err != nil {
		return nil, fmt.Errorf("Error starting VM watcher: %w", err)
	}

	logger.Info("Starting VM Migration watcher")
	if _, err := p.watchMigrationEvents(ctx, logger, watchMetrics, mwc); err != nil {
		return nil, fmt.Errorf("Error starting VM Migration watcher: %w", err)
	}

	p.vmStore = watch.NewIndexedStore(vmStore, watch.NewNameIndex[vmapi.VirtualMachine]())

	// makePrometheusRegistry sets p.metrics, which we need to do before calling readClusterState,
	// because we set metrics for each node while we build the state.
	promReg := p.makePrometheusRegistry()
	watchMetrics.MustRegister(promReg)

	// ... but before handling the events, read the current cluster state:
	logger.Info("Reading initial cluster state")
	if err = p.readClusterState(ctx, logger); err != nil {
		return nil, fmt.Errorf("Error reading cluster state: %w", err)
	}

	// the Distributor's Producer function is safe for multiple
	// concurrent use (unused here,) and removes one item from the
	// queue. Distributors also expose an iterator interface if
	// that's more ergonomic.
	getCallback := queue.Distributor().Producer()
	go func() {
		for {
<<<<<<< HEAD
			callback, err := getCallback(ctx)
=======
			callback, err := queue.Wait(ctx) // NB: Wait pulls from the front of the queue
>>>>>>> f3362b16
			if err != nil {
				// this is always going to be either
				// pubsub.QueueClosed or the context's
				// cancellation error.
				logger.Info("Stopped waiting on pod/VM queue", zap.Error(err))
				break
			}
			// note: there's no panic handler here: if a
			// caller submits a nil function (or a bug)
			// then everything goes boom.
			callback()
		}
	}()

	if err := util.StartPrometheusMetricsServer(ctx, logger.Named("prometheus"), 9100, promReg); err != nil {
		return nil, fmt.Errorf("Error starting prometheus server: %w", err)
	}

	if err := p.startPermitHandler(ctx, logger.Named("agent-handler")); err != nil {
		return nil, fmt.Errorf("permit handler: %w", err)
	}

	// Periodically check that we're not deadlocked
	go func() {
		defer func() {
			if err := recover(); err != nil {
				logger.Panic("deadlock checker for AutoscaleEnforcer.state.lock panicked", zap.String("error", fmt.Sprint(err)))
			}
		}()

		p.state.lock.DeadlockChecker(time.Second, 5*time.Second)(ctx)
	}()

	logger.Info("Plugin initialization complete")
	return &p, nil
}

// Name returns the name of the AutoscaleEnforcer plugin
//
// Required for framework.Plugin
func (e *AutoscaleEnforcer) Name() string {
	return Name
}

// getVmInfo is a helper for the plugin-related functions
//
// This function returns nil, nil if the pod is not associated with a NeonVM virtual machine.
func (e *AutoscaleEnforcer) getVmInfo(logger *zap.Logger, pod *corev1.Pod, action string) (*api.VmInfo, error) {
	var vmName util.NamespacedName
	vmName.Namespace = pod.Namespace

	var ok bool
	vmName.Name, ok = pod.Labels[LabelVM]
	if !ok {
		return nil, nil
	}

	accessor := func(index *watch.NameIndex[vmapi.VirtualMachine]) (*vmapi.VirtualMachine, bool) {
		return index.Get(vmName.Namespace, vmName.Name)
	}

	vm, ok := e.vmStore.GetIndexed(accessor)
	if !ok {
		logger.Warn(
			"VM is missing from local store. Relisting",
			zap.Object("pod", util.GetNamespacedName(pod)),
			zap.Object("virtualmachine", vmName),
		)

		// Use a reasonable timeout on the relist request, so that if the VM store is broken, we
		// won't block forever.
		//
		// FIXME: make this configurable
		timeout := 5 * time.Second
		timer := time.NewTimer(timeout)
		defer timer.Stop()

		select {
		case <-e.vmStore.Relist():
		case <-timer.C:
			return nil, fmt.Errorf("Timed out waiting on VM store relist (timeout = %s)", timeout)
		}

		// retry fetching the VM, now that we know it's been synced.
		vm, ok = e.vmStore.GetIndexed(accessor)
		if !ok {
			// if the VM is still not present after relisting, then either it's already been deleted
			// or there's a deeper problem.
			return nil, errors.New("Could not find VM for pod, even after relist")
		}
	}

	vmInfo, err := api.ExtractVmInfo(logger, vm)
	if err != nil {
		e.handle.EventRecorder().Eventf(
			vm,              // regarding
			pod,             // related
			"Warning",       // eventtype
			"ExtractVmInfo", // reason
			action,          // action
			"Failed to extract autoscaling info about VM: %s", // node
			err,
		)
		return nil, fmt.Errorf("Error extracting VM info: %w", err)
	}

	return vmInfo, nil
}

// checkSchedulerName asserts that the SchedulerName field of a Pod matches what we're expecting,
// otherwise returns a non-nil framework.Status to return (and also logs the error)
//
// This method expects e.state.lock to be held when it is called. It will not release the lock.
func (e *AutoscaleEnforcer) checkSchedulerName(logger *zap.Logger, pod *corev1.Pod) *framework.Status {
	if e.state.conf.SchedulerName != pod.Spec.SchedulerName {
		err := fmt.Errorf(
			"Mismatched SchedulerName for pod: our config has %q, but the pod has %q",
			e.state.conf.SchedulerName, pod.Spec.SchedulerName,
		)
		logger.Error("Pod failed scheduler name check", zap.Error(err))
		return framework.NewStatus(framework.Error, err.Error())
	}
	return nil
}

// PreFilter is called at the start of any Pod's filter cycle. We use it in combination with
// PostFilter (which is only called on failure) to provide metrics for pods that are rejected by
// this process.
func (e *AutoscaleEnforcer) PreFilter(
	ctx context.Context,
	state *framework.CycleState,
	pod *corev1.Pod,
) (_ *framework.PreFilterResult, status *framework.Status) {
	ignored := e.state.conf.ignoredNamespace(pod.Namespace)

	e.metrics.IncMethodCall("PreFilter", ignored)
	defer func() {
		e.metrics.IncFailIfNotSuccess("PreFilter", ignored, status)
	}()

	return nil, nil
}

// PreFilterExtensions is required for framework.PreFilterPlugin, and can return nil if it's not used
func (e *AutoscaleEnforcer) PreFilterExtensions() framework.PreFilterExtensions {
	return nil
}

// PostFilter is used by us for metrics on filter cycles that reject a Pod by filtering out all
// applicable nodes.
//
// Quoting the docs for PostFilter:
//
// > These plugins are called after Filter phase, but only when no feasible nodes were found for the
// > pod.
//
// Required for framework.PostFilterPlugin
func (e *AutoscaleEnforcer) PostFilter(
	ctx context.Context,
	state *framework.CycleState,
	pod *corev1.Pod,
	filteredNodeStatusMap framework.NodeToStatusMap,
) (_ *framework.PostFilterResult, status *framework.Status) {
	ignored := e.state.conf.ignoredNamespace(pod.Namespace)

	e.metrics.IncMethodCall("PostFilter", ignored)
	defer func() {
		e.metrics.IncFailIfNotSuccess("PostFilter", ignored, status)
	}()

	logger := e.logger.With(zap.String("method", "Filter"), util.PodNameFields(pod))
	logger.Error("Pod rejected by all Filter method calls")

	return nil, nil // PostFilterResult is optional, nil Status is success.
}

// Filter gives our plugin a chance to signal that a pod shouldn't be put onto a particular node
//
// Required for framework.FilterPlugin
func (e *AutoscaleEnforcer) Filter(
	ctx context.Context,
	state *framework.CycleState,
	pod *corev1.Pod,
	nodeInfo *framework.NodeInfo,
) (status *framework.Status) {
	ignored := e.state.conf.ignoredNamespace(pod.Namespace)

	e.metrics.IncMethodCall("Filter", ignored)
	defer func() {
		e.metrics.IncFailIfNotSuccess("Filter", ignored, status)
	}()

	nodeName := nodeInfo.Node().Name // TODO: nodes also have namespaces? are they used at all?

	logger := e.logger.With(zap.String("method", "Filter"), zap.String("node", nodeName), util.PodNameFields(pod))
	logger.Info("Handling Filter request")

	if ignored {
		logger.Warn("Received Filter request for pod in ignored namespace, continuing anyways.")
	}

	vmInfo, err := e.getVmInfo(logger, pod, "Filter")
	if err != nil {
		logger.Error("Error getting VM info for Pod", zap.Error(err))
		return framework.NewStatus(
			framework.UnschedulableAndUnresolvable,
			fmt.Sprintf("Error getting pod vmInfo: %s", err),
		)
	}

	var otherPodInfo podOtherResourceState
	if vmInfo == nil {
		otherPodInfo, err = extractPodOtherPodResourceState(pod)
		if err != nil {
			logger.Error("Error extracing resource state for non-VM pod", zap.Error(err))
			return framework.NewStatus(
				framework.UnschedulableAndUnresolvable,
				fmt.Sprintf("Error getting pod info: %s", err),
			)
		}
	}

	e.state.lock.Lock()
	defer e.state.lock.Unlock()

	// Check that the SchedulerName matches what we're expecting
	if status := e.checkSchedulerName(logger, pod); status != nil {
		return status
	}

	// Check whether the pod's memory slot size matches the scheduler's. If it doesn't, reject it.
	if vmInfo != nil && !vmInfo.Mem.SlotSize.Equal(e.state.conf.MemSlotSize) {
		err := fmt.Errorf("expected %v, found %v", e.state.conf.MemSlotSize, vmInfo.Mem.SlotSize)
		logger.Error("VM for Pod has a bad MemSlotSize", zap.Error(err))
		return framework.NewStatus(
			framework.UnschedulableAndUnresolvable,
			fmt.Sprintf("VM for pod has bad MemSlotSize: %v", err),
		)
	}

	node, err := e.state.getOrFetchNodeState(ctx, logger, e.metrics, e.nodeStore, nodeName)
	if err != nil {
		logger.Error("Error getting node state", zap.Error(err))
		return framework.NewStatus(
			framework.Error,
			fmt.Sprintf("Error getting node state: %s", err),
		)
	}

	// The pod will get resources according to vmInfo.{Cpu,Mem}.Use reserved for it when it does get
	// scheduled. Now we can check whether this node has capacity for the pod.
	//
	// Technically speaking, the VM pods in nodeInfo might not match what we have recorded for the
	// node -- simply because during preemption, the scheduler tries to see whether it could
	// schedule the pod if other stuff was preempted, and gives us what the state WOULD be after
	// preemption.
	//
	// So we have to actually count up the resource usage of all pods in nodeInfo:
	var totalNodeVCPU vmapi.MilliCPU
	var totalNodeMem uint16
	var otherResources nodeOtherResourceState

	otherResources.MarginCPU = node.otherResources.MarginCPU
	otherResources.MarginMemory = node.otherResources.MarginMemory

	// As we process all pods, we should record all the pods that aren't present in both nodeInfo
	// and e.state's maps, so that we can log any inconsistencies instead of silently using
	// *potentially* bad data. Some differences are expected, but on the whole this extra
	// information should be helpful.
	missedPods := make(map[util.NamespacedName]struct{})
	for name := range node.pods {
		missedPods[name] = struct{}{}
	}
	for name := range node.otherPods {
		missedPods[name] = struct{}{}
	}

	var unknownPods []util.NamespacedName

	for _, podInfo := range nodeInfo.Pods {
		pn := util.NamespacedName{Name: podInfo.Pod.Name, Namespace: podInfo.Pod.Namespace}
		if podState, ok := e.state.podMap[pn]; ok {
			totalNodeVCPU += podState.vCPU.Reserved
			totalNodeMem += podState.memSlots.Reserved
			delete(missedPods, pn)
		} else if otherPodState, ok := e.state.otherPods[pn]; ok {
			oldRes := otherResources
			otherResources = oldRes.addPod(&e.state.conf.MemSlotSize, otherPodState.resources)
			totalNodeVCPU += otherResources.ReservedCPU - oldRes.ReservedCPU
			totalNodeMem += otherResources.ReservedMemSlots - oldRes.ReservedMemSlots
			delete(missedPods, pn)
		} else {
			name := util.GetNamespacedName(podInfo.Pod)

			if util.PodCompleted(podInfo.Pod) {
				logger.Warn(
					"Skipping completed Pod in Filter node's pods",
					zap.Object("pod", name),
					zap.String("phase", string(podInfo.Pod.Status.Phase)),
				)
				continue
			}

			unknownPods = append(unknownPods, name)

			if !e.state.conf.ignoredNamespace(podInfo.Pod.Namespace) {
				// FIXME: this gets us duplicated "pod" fields. Not great. But we're using
				// logger.With pretty pervasively, and it's hard to avoid this while using that.
				// For now, we can get around this by including the pod name in an error.
				logger.Error(
					"Unknown-but-not-ignored Pod in Filter node's pods",
					zap.Object("pod", name),
					zap.Error(fmt.Errorf("Pod %v is unknown but not ignored", name)),
				)
			}

			// We *also* need to count pods in ignored namespaces
			resources, err := extractPodOtherPodResourceState(podInfo.Pod)
			if err != nil {
				// FIXME: Same duplicate "pod" field issue as above; same temporary solution.
				logger.Error(
					"Error extracting resource state for non-VM Pod",
					zap.Object("pod", name),
					zap.Error(fmt.Errorf("Error extracting resource state for %v: %w", name, err)),
				)
				continue
			}

			oldRes := otherResources
			otherResources = oldRes.addPod(&e.state.conf.MemSlotSize, resources)
			totalNodeVCPU += otherResources.ReservedCPU - oldRes.ReservedCPU
			totalNodeMem += otherResources.ReservedMemSlots - oldRes.ReservedMemSlots
		}
	}

	if len(missedPods) != 0 {
		var missedPodsList []util.NamespacedName
		for name := range missedPods {
			missedPodsList = append(missedPodsList, name)
		}
		logger.Warn("Some known Pods weren't included in Filter NodeInfo", zap.Objects("missedPods", missedPodsList))
	}
	if len(unknownPods) != 0 {
		logger.Warn("Received unknown pods from Filter NodeInfo", zap.Objects("unknownPods", unknownPods))
	}

	nodeTotalReservableCPU := node.totalReservableCPU()
	nodeTotalReservableMemSots := node.totalReservableMemSlots()

	var kind string
	if vmInfo != nil {
		kind = "VM"
	} else {
		kind = "non-VM"
	}

	makeMsg := func(resource, compareOp string, nodeUse, podUse, nodeMax any) string {
		return fmt.Sprintf(
			"node %s usage %v + %s pod %s %v %s node max %v",
			resource, nodeUse, kind, resource, podUse, compareOp, nodeMax,
		)
	}

	allowing := true
	var cpuMsg string
	var memMsg string

	if vmInfo != nil {
		var cpuCompare string
		if totalNodeVCPU+vmInfo.Cpu.Use > nodeTotalReservableCPU {
			cpuCompare = ">"
			allowing = false
		} else {
			cpuCompare = "<="
		}
		cpuMsg = makeMsg("vCPU", cpuCompare, totalNodeVCPU, vmInfo.Cpu.Use, nodeTotalReservableCPU)

		var memCompare string
		if totalNodeMem+vmInfo.Mem.Use > nodeTotalReservableMemSots {
			memCompare = ">"
			allowing = false
		} else {
			memCompare = "<="
		}
		memMsg = makeMsg("memSlots", memCompare, totalNodeMem, vmInfo.Mem.Use, nodeTotalReservableMemSots)
	} else {
		newRes := otherResources.addPod(&e.state.conf.MemSlotSize, otherPodInfo)
		cpuIncr := newRes.ReservedCPU - otherResources.ReservedCPU
		memIncr := newRes.ReservedMemSlots - otherResources.ReservedMemSlots

		var cpuCompare string
		if totalNodeVCPU+cpuIncr > nodeTotalReservableCPU {
			cpuCompare = ">"
			allowing = false
		} else {
			cpuCompare = "<="
		}
		cpuMsg = makeMsg("vCPU", cpuCompare, totalNodeVCPU, cpuIncr, nodeTotalReservableCPU)

		var memCompare string
		if totalNodeMem+memIncr > nodeTotalReservableMemSots {
			memCompare = ">"
			allowing = false
		} else {
			memCompare = "<="
		}
		memMsg = makeMsg("memSlots", memCompare, totalNodeMem, memIncr, nodeTotalReservableMemSots)
	}

	var message string
	var logFunc func(string, ...zap.Field)
	if allowing {
		message = "Allowing Pod"
		logFunc = logger.Info
	} else {
		message = "Rejecting Pod"
		logFunc = logger.Warn
	}

	logFunc(
		message,
		zap.Object("verdict", verdictSet{
			cpu: cpuMsg,
			mem: memMsg,
		}),
	)

	if !allowing {
		return framework.NewStatus(framework.Unschedulable, "Not enough resources for pod")
	} else {
		return nil
	}
}

// Score allows our plugin to express which nodes should be preferred for scheduling new pods onto
//
// Even though this function is given (pod, node) pairs, our scoring is only really dependent on
// values of the node. However, we have special handling for when the pod no longer fits in the node
// (even though it might have during the Filter plugin) - we can't return a failure, because that
// would cause *all* scheduling of the pod to fail, so we instead return the minimum score.
//
// The scores might not be consistent with each other, due to ongoing changes in the node. That's
// ok, because nothing relies on strict correctness here, and they should be approximately correct
// anyways.
//
// Required for framework.ScorePlugin
func (e *AutoscaleEnforcer) Score(
	ctx context.Context,
	state *framework.CycleState,
	pod *corev1.Pod,
	nodeName string,
) (_ int64, status *framework.Status) {
	ignored := e.state.conf.ignoredNamespace(pod.Namespace)

	e.metrics.IncMethodCall("Score", ignored)
	defer func() {
		e.metrics.IncFailIfNotSuccess("Score", ignored, status)
	}()

	logger := e.logger.With(zap.String("method", "Score"), zap.String("node", nodeName), util.PodNameFields(pod))
	logger.Info("Handling Score request")

	scoreLen := framework.MaxNodeScore - framework.MinNodeScore

	vmInfo, err := e.getVmInfo(logger, pod, "Score")
	if err != nil {
		logger.Error("Error getting VM info for Pod", zap.Error(err))
		return 0, framework.NewStatus(framework.Error, "Error getting info for pod")
	}

	// note: vmInfo may be nil here if the pod does not correspond to a NeonVM virtual machine

	e.state.lock.Lock()
	defer e.state.lock.Unlock()

	// Double-check that the SchedulerName matches what we're expecting
	if status := e.checkSchedulerName(logger, pod); status != nil {
		return framework.MinNodeScore, status
	}

	// Score by total resources available:
	node, err := e.state.getOrFetchNodeState(ctx, logger, e.metrics, e.nodeStore, nodeName)
	if err != nil {
		logger.Error("Error getting node state", zap.Error(err))
		return 0, framework.NewStatus(framework.Error, "Error fetching state for node")
	}

	// Special case: return minimum score if we don't have room
	noRoom := vmInfo != nil &&
		(vmInfo.Cpu.Use > node.remainingReservableCPU() ||
			vmInfo.Mem.Use > node.remainingReservableMemSlots())
	if noRoom {
		score := framework.MinNodeScore
		logger.Warn("No room on node, giving minimum score (typically handled by Filter method)", zap.Int64("score", score))
		return score, nil
	}

	remainingCPU := node.remainingReservableCPU()
	remainingMem := node.remainingReservableMemSlots()
	totalCPU := e.state.maxTotalReservableCPU
	totalMem := e.state.maxTotalReservableMemSlots

	// The ordering of multiplying before dividing is intentional; it allows us to get an exact
	// result, because scoreLen and total will both be small (i.e. their product fits within an int64)
	cpuScore := framework.MinNodeScore + scoreLen*int64(remainingCPU)/int64(totalCPU)
	memScore := framework.MinNodeScore + scoreLen*int64(remainingMem)/int64(totalMem)

	score := util.Min(cpuScore, memScore)
	logger.Info(
		"Scored pod placement for node",
		zap.Int64("score", score),
		zap.Object("verdict", verdictSet{
			cpu: fmt.Sprintf("%d remaining reservable of %d total => score is %d", remainingCPU, totalCPU, cpuScore),
			mem: fmt.Sprintf("%d remaining reservable of %d total => score is %d", remainingMem, totalMem, memScore),
		}),
	)

	return score, nil
}

// ScoreExtensions is required for framework.ScorePlugin, and can return nil if it's not used
func (e *AutoscaleEnforcer) ScoreExtensions() framework.ScoreExtensions {
	return nil
}

// Reserve signals to our plugin that a particular pod will (probably) be bound to a node, giving us
// a chance to both (a) reserve the resources it needs within the node and (b) reject the pod if
// there aren't enough.
//
// Required for framework.ReservePlugin
func (e *AutoscaleEnforcer) Reserve(
	ctx context.Context,
	state *framework.CycleState,
	pod *corev1.Pod,
	nodeName string,
) (status *framework.Status) {
	ignored := e.state.conf.ignoredNamespace(pod.Namespace)

	e.metrics.IncMethodCall("Reserve", ignored)
	defer func() {
		e.metrics.IncFailIfNotSuccess("Reserve", ignored, status)
	}()

	pName := util.GetNamespacedName(pod)
	logger := e.logger.With(zap.String("method", "Reserve"), zap.String("node", nodeName), util.PodNameFields(pod))
	if migrationName := tryMigrationOwnerReference(pod); migrationName != nil {
		logger = logger.With(zap.Object("virtualmachinemigration", *migrationName))
	}

	logger.Info("Handling Reserve request")

	if ignored {
		// Generally, we shouldn't be getting plugin requests for resources that are ignored.
		logger.Warn("Ignoring Reserve request for pod in ignored namespace")
		return nil // success; allow the Pod onto the node.
	}

	vmInfo, err := e.getVmInfo(logger, pod, "Reserve")
	if err != nil {
		logger.Error("Error getting VM info for pod", zap.Error(err))
		return framework.NewStatus(
			framework.UnschedulableAndUnresolvable,
			fmt.Sprintf("Error getting pod vmInfo: %s", err),
		)
	}

	e.state.lock.Lock()
	defer e.state.lock.Unlock()

	// Double-check that the SchedulerName matches what we're expecting
	if status := e.checkSchedulerName(logger, pod); status != nil {
		return status
	}

	// Double-check that the VM's memory slot size still matches ours. This should be ensured by
	// our implementation of Filter, but this would be a *pain* to debug if it went wrong somehow.
	if vmInfo != nil && !vmInfo.Mem.SlotSize.Equal(e.state.conf.MemSlotSize) {
		err := fmt.Errorf(
			"expected %v, found %v (this should have been caught during Filter)",
			e.state.conf.MemSlotSize, vmInfo.Mem.SlotSize,
		)
		logger.Error("VM for Pod has a bad MemSlotSize", zap.Error(err))
		return framework.NewStatus(
			framework.UnschedulableAndUnresolvable,
			fmt.Sprintf("VM for pod has bad MemSlotSize: %v", err),
		)
	}

	node, err := e.state.getOrFetchNodeState(ctx, logger, e.metrics, e.nodeStore, nodeName)
	if err != nil {
		logger.Error("Error getting node state", zap.Error(err))
		return framework.NewStatus(
			framework.Error,
			fmt.Sprintf("Error getting node state: %s", err),
		)
	}

	// if this is a non-VM pod, use a different set of information for it.
	if vmInfo == nil {
		podResources, err := extractPodOtherPodResourceState(pod)
		if err != nil {
			logger.Error("Error extracing resource state for non-VM pod", zap.Error(err))
			return framework.NewStatus(
				framework.UnschedulableAndUnresolvable,
				fmt.Sprintf("Error getting non-VM pod info: %v", err),
			)
		}

		oldNodeRes := node.otherResources
		newNodeRes := node.otherResources.addPod(&e.state.conf.MemSlotSize, podResources)

		addCpu := newNodeRes.ReservedCPU - oldNodeRes.ReservedCPU
		addMem := newNodeRes.ReservedMemSlots - oldNodeRes.ReservedMemSlots

		if addCpu <= node.remainingReservableCPU() && addMem <= node.remainingReservableMemSlots() {
			oldNodeCpuReserved := node.vCPU.Reserved
			oldNodeMemReserved := node.memSlots.Reserved

			node.otherResources = newNodeRes
			node.vCPU.Reserved += addCpu
			node.memSlots.Reserved += addMem

			ps := &otherPodState{
				name:      pName,
				node:      node,
				resources: podResources,
			}
			node.otherPods[pName] = ps
			e.state.otherPods[pName] = ps

			cpuVerdict := fmt.Sprintf(
				"node reserved %d -> %d, node other resources %d -> %d rounded (%v -> %v raw, %v margin)",
				oldNodeCpuReserved, node.vCPU.Reserved, oldNodeRes.ReservedCPU, newNodeRes.ReservedCPU, &oldNodeRes.RawCPU, &newNodeRes.RawCPU, newNodeRes.MarginCPU,
			)
			memVerdict := fmt.Sprintf(
				"node reserved %d -> %d, node other resources %d -> %d slots (%v -> %v raw, %v margin)",
				oldNodeMemReserved, node.memSlots.Reserved, oldNodeRes.ReservedMemSlots, newNodeRes.ReservedMemSlots, &oldNodeRes.RawMemory, &newNodeRes.RawMemory, newNodeRes.MarginMemory,
			)

			logger.Info(
				"Allowing reserve non-VM pod",
				zap.Object("verdict", verdictSet{
					cpu: cpuVerdict,
					mem: memVerdict,
				}),
			)

			node.updateMetrics(e.metrics, e.state.memSlotSizeBytes())

			return nil // nil is success
		} else {
			cpuShortVerdict := "NOT ENOUGH"
			if addCpu <= node.remainingReservableCPU() {
				cpuShortVerdict = "OK"
			}
			memShortVerdict := "NOT ENOUGH"
			if addMem <= node.remainingReservableMemSlots() {
				memShortVerdict = "OK"
			}

			cpuVerdict := fmt.Sprintf(
				"need %v (%v -> %v raw), %v of %v used, so %v available (%s)",
				addCpu, &oldNodeRes.RawCPU, &newNodeRes.RawCPU, node.vCPU.Reserved, node.totalReservableCPU(), node.remainingReservableCPU(), cpuShortVerdict,
			)
			memVerdict := fmt.Sprintf(
				"need %v (%v -> %v raw), %v of %v used, so %v available (%s)",
				addMem, &oldNodeRes.RawMemory, &newNodeRes.RawMemory, node.memSlots.Reserved, node.totalReservableMemSlots(), node.remainingReservableMemSlots(), memShortVerdict,
			)

			logger.Error(
				"Can't reserve non-VM pod (not enough resources)",
				zap.Object("verdict", verdictSet{
					cpu: cpuVerdict,
					mem: memVerdict,
				}),
			)
			return framework.NewStatus(framework.Unschedulable, "Not enough resources to reserve non-VM pod")
		}
	}

	// Otherwise, it's a VM. Use the vmInfo
	//
	// If there's capacity to reserve the pod, do that. Otherwise, reject the pod. Most capacity
	// checks will be handled in the calls to Filter, but it's possible for another VM to scale up
	// in between the calls to Filter and Reserve, removing the resource availability that we
	// thought we had.
	if vmInfo.Cpu.Use <= node.remainingReservableCPU() && vmInfo.Mem.Use <= node.remainingReservableMemSlots() {
		newNodeReservedCPU := node.vCPU.Reserved + vmInfo.Cpu.Use
		newNodeReservedMemSlots := node.memSlots.Reserved + vmInfo.Mem.Use

		cpuVerdict := fmt.Sprintf("node reserved %v + %v -> %v", node.vCPU.Reserved, vmInfo.Cpu.Use, newNodeReservedCPU)
		memVerdict := fmt.Sprintf("node reserved %v + %v -> %v", node.memSlots.Reserved, vmInfo.Mem.Use, newNodeReservedMemSlots)

		logger.Info(
			"Allowing reserve VM pod",
			zap.Object("verdict", verdictSet{
				cpu: cpuVerdict,
				mem: memVerdict,
			}),
		)

		node.vCPU.Reserved = newNodeReservedCPU
		node.memSlots.Reserved = newNodeReservedMemSlots
		ps := &podState{
			name:   pName,
			vmName: vmInfo.NamespacedName(),
			node:   node,
			vCPU: podResourceState[vmapi.MilliCPU]{
				Reserved:         vmInfo.Cpu.Use,
				Buffer:           0,
				CapacityPressure: 0,
				Min:              vmInfo.Cpu.Min,
				Max:              vmInfo.Cpu.Max,
			},
			memSlots: podResourceState[uint16]{
				Reserved:         vmInfo.Mem.Use,
				Buffer:           0,
				CapacityPressure: 0,
				Min:              vmInfo.Mem.Min,
				Max:              vmInfo.Mem.Max,
			},
			testingOnlyAlwaysMigrate: vmInfo.AlwaysMigrate,
			mostRecentComputeUnit:    nil,
			metrics:                  nil,
			mqIndex:                  -1,
			migrationState:           nil,
		}
		node.pods[pName] = ps
		e.state.podMap[pName] = ps

		node.updateMetrics(e.metrics, e.state.memSlotSizeBytes())

		return nil // nil is success
	} else {
		cpuShortVerdict := "NOT ENOUGH"
		if vmInfo.Cpu.Use <= node.remainingReservableCPU() {
			cpuShortVerdict = "OK"
		}
		memShortVerdict := "NOT ENOUGH"
		if vmInfo.Mem.Use <= node.remainingReservableMemSlots() {
			memShortVerdict = "OK"
		}

		cpuVerdict := fmt.Sprintf(
			"need %v, %v of %v used, so %v available (%s)",
			vmInfo.Cpu.Use, node.vCPU.Reserved, node.totalReservableCPU(), node.remainingReservableCPU(), cpuShortVerdict,
		)
		memVerdict := fmt.Sprintf(
			"need %v, %v of %v used, so %v available (%s)",
			vmInfo.Mem.Use, node.memSlots.Reserved, node.totalReservableMemSlots(), node.remainingReservableMemSlots(), memShortVerdict,
		)

		logger.Error(
			"Can't reserve VM pod (not enough resources)",
			zap.Object("verdict", verdictSet{
				cpu: cpuVerdict,
				mem: memVerdict,
			}),
		)
		return framework.NewStatus(framework.Unschedulable, "Not enough resources to reserve VM pod")
	}
}

// Unreserve marks a pod as no longer on-track to being bound to a node, so we can release the
// resources we previously reserved for it.
//
// Required for framework.ReservePlugin.
//
// Note: the documentation for ReservePlugin indicates that Unreserve both (a) must be idempotent
// and (b) may be called without a previous call to Reserve for the same pod.
func (e *AutoscaleEnforcer) Unreserve(
	ctx context.Context,
	state *framework.CycleState,
	pod *corev1.Pod,
	nodeName string,
) {
	ignored := e.state.conf.ignoredNamespace(pod.Namespace)
	e.metrics.IncMethodCall("Unreserve", ignored)

	podName := util.GetNamespacedName(pod)

	logger := e.logger.With(zap.String("method", "Unreserve"), zap.String("node", nodeName), util.PodNameFields(pod))
	logger.Info("Handling Unreserve request")

	if ignored {
		// Generally, we shouldn't be getting plugin requests for resources that are ignored.
		logger.Warn("Ignoring Unreserve request for pod in ignored namespace")
		return
	}

	e.state.lock.Lock()
	defer e.state.lock.Unlock()

	ps, ok := e.state.podMap[podName]
	otherPs, otherOk := e.state.otherPods[podName]
	// FIXME: we should guarantee that we can never have an entry in both maps with the same name.
	// This needs to be handled in Reserve, not here.
	if !ok && otherOk {
		vCPUVerdict, memVerdict := handleDeletedPod(otherPs.node, otherPs.resources, &e.state.conf.MemSlotSize)
		delete(e.state.otherPods, podName)
		delete(otherPs.node.otherPods, podName)

		logger.Info(
			"Unreserved non-VM pod",
			zap.Object("verdict", verdictSet{
				cpu: vCPUVerdict,
				mem: memVerdict,
			}),
		)

		otherPs.node.updateMetrics(e.metrics, e.state.memSlotSizeBytes())
	} else if ok && !otherOk {
		// Mark the resources as no longer reserved

		currentlyMigrating := false // Unreserve is never called on bound pods, so it can't be migrating.
		vCPUVerdict := collectResourceTransition(&ps.node.vCPU, &ps.vCPU).
			handleDeleted(currentlyMigrating)
		memVerdict := collectResourceTransition(&ps.node.memSlots, &ps.memSlots).
			handleDeleted(currentlyMigrating)

		// Delete our record of the pod
		delete(e.state.podMap, podName)
		delete(ps.node.pods, podName)
		ps.node.mq.removeIfPresent(ps)

		logger.Info(
			"Unreserved Pod",
			zap.Object("verdict", verdictSet{
				cpu: vCPUVerdict,
				mem: memVerdict,
			}),
		)

		ps.node.updateMetrics(e.metrics, e.state.memSlotSizeBytes())
	} else {
		logger.Warn("Cannot find pod in podMap or otherPods")
		return
	}
}<|MERGE_RESOLUTION|>--- conflicted
+++ resolved
@@ -216,11 +216,7 @@
 	getCallback := queue.Distributor().Producer()
 	go func() {
 		for {
-<<<<<<< HEAD
 			callback, err := getCallback(ctx)
-=======
-			callback, err := queue.Wait(ctx) // NB: Wait pulls from the front of the queue
->>>>>>> f3362b16
 			if err != nil {
 				// this is always going to be either
 				// pubsub.QueueClosed or the context's
