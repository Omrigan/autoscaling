/*
Copyright 2022.

Licensed under the Apache License, Version 2.0 (the "License");
you may not use this file except in compliance with the License.
You may obtain a copy of the License at

    http://www.apache.org/licenses/LICENSE-2.0

Unless required by applicable law or agreed to in writing, software
distributed under the License is distributed on an "AS IS" BASIS,
WITHOUT WARRANTIES OR CONDITIONS OF ANY KIND, either express or implied.
See the License for the specific language governing permissions and
limitations under the License.
*/

package controllers

import (
	"bytes"
	"context"
	"encoding/base64"
	"encoding/json"
	"fmt"
	"io"
	"net/http"
	"os"
	"reflect"
	"strconv"
	"time"

	corev1 "k8s.io/api/core/v1"
	apierrors "k8s.io/apimachinery/pkg/api/errors"
	"k8s.io/apimachinery/pkg/api/meta"
	"k8s.io/apimachinery/pkg/api/resource"
	metav1 "k8s.io/apimachinery/pkg/apis/meta/v1"
	"k8s.io/apimachinery/pkg/runtime"
	"k8s.io/apimachinery/pkg/types"
	"k8s.io/apiserver/pkg/storage/names"
	"k8s.io/client-go/tools/record"
	ctrl "sigs.k8s.io/controller-runtime"
	"sigs.k8s.io/controller-runtime/pkg/client"
	"sigs.k8s.io/controller-runtime/pkg/controller"
	"sigs.k8s.io/controller-runtime/pkg/controller/controllerutil"
	"sigs.k8s.io/controller-runtime/pkg/log"

	nadapiv1 "github.com/k8snetworkplumbingwg/network-attachment-definition-client/pkg/apis/k8s.cni.cncf.io/v1"
	vmv1 "github.com/neondatabase/autoscaling/neonvm/apis/neonvm/v1"
	"github.com/neondatabase/autoscaling/neonvm/controllers/buildtag"
	"github.com/neondatabase/autoscaling/neonvm/pkg/ipam"

	"github.com/neondatabase/autoscaling/pkg/api"
	"github.com/neondatabase/autoscaling/pkg/util/patch"
)

const (
	virtualmachineFinalizer = "vm.neon.tech/finalizer"
)

// Definitions to manage status conditions
const (
	// typeAvailableVirtualMachine represents the status of the Deployment reconciliation
	typeAvailableVirtualMachine = "Available"
	// typeDegradedVirtualMachine represents the status used when the custom resource is deleted and the finalizer operations are must to occur.
	typeDegradedVirtualMachine = "Degraded"
)

// VirtualMachineReconciler reconciles a VirtualMachine object
type VirtualMachineReconciler struct {
	client.Client
	Scheme   *runtime.Scheme
	Recorder record.EventRecorder
}

// The following markers are used to generate the rules permissions (RBAC) on config/rbac using controller-gen
// when the command <make manifests> is executed.
// To know more about markers see: https://book.kubebuilder.io/reference/markers.html

//+kubebuilder:rbac:groups=vm.neon.tech,resources=virtualmachines,verbs=get;list;watch;create;update;patch;delete
//+kubebuilder:rbac:groups=vm.neon.tech,resources=virtualmachines/status,verbs=get;update;patch
//+kubebuilder:rbac:groups=vm.neon.tech,resources=virtualmachines/finalizers,verbs=update
//+kubebuilder:rbac:groups=core,resources=events,verbs=create;patch
//+kubebuilder:rbac:groups=core,resources=pods,verbs=get;list;watch;create;update;patch;delete
//+kubebuilder:rbac:groups=core,resources=pods/status,verbs=get;list;watch
//+kubebuilder:rbac:groups=vm.neon.tech,resources=ippools,verbs=get;list;watch;create;update;patch;delete
//+kubebuilder:rbac:groups=vm.neon.tech,resources=ippools/finalizers,verbs=update
//+kubebuilder:rbac:groups=k8s.cni.cncf.io,resources=network-attachment-definitions,verbs=get;list;watch

// Reconcile is part of the main kubernetes reconciliation loop which aims to
// move the current state of the cluster closer to the desired state.

// It is essential for the controller's reconciliation loop to be idempotent. By following the Operator
// pattern you will create Controllers which provide a reconcile function
// responsible for synchronizing resources until the desired state is reached on the cluster.
// Breaking this recommendation goes against the design principles of controller-runtime.
// and may lead to unforeseen consequences such as resources becoming stuck and requiring manual intervention.
// For further info:
// - About Operator Pattern: https://kubernetes.io/docs/concepts/extend-kubernetes/operator/
// - About Controllers: https://kubernetes.io/docs/concepts/architecture/controller/
// - https://pkg.go.dev/sigs.k8s.io/controller-runtime@v0.13.0/pkg/reconcile
func (r *VirtualMachineReconciler) Reconcile(ctx context.Context, req ctrl.Request) (ctrl.Result, error) {
	log := log.FromContext(ctx)

	var virtualmachine vmv1.VirtualMachine
	if err := r.Get(ctx, req.NamespacedName, &virtualmachine); err != nil {
		// Error reading the object - requeue the request.
		if notfound := client.IgnoreNotFound(err); notfound == nil {
			log.Info("virtualmachine resource not found. Ignoring since object must be deleted")
			return ctrl.Result{}, nil
		}
		log.Error(err, "Unable to fetch VirtualMachine")
		return ctrl.Result{}, client.IgnoreNotFound(err)
	}

	// examine DeletionTimestamp to determine if object is under deletion
	if virtualmachine.ObjectMeta.DeletionTimestamp.IsZero() {
		// The object is not being deleted, so if it does not have our finalizer,
		// then lets add the finalizer and update the object. This is equivalent
		// registering our finalizer.
		if !controllerutil.ContainsFinalizer(&virtualmachine, virtualmachineFinalizer) {
			log.Info("Adding Finalizer for VirtualMachine")
			if ok := controllerutil.AddFinalizer(&virtualmachine, virtualmachineFinalizer); !ok {
				log.Info("Failed to add finalizer from VirtualMachine")
				return ctrl.Result{Requeue: true}, nil
			}
			if err := r.tryUpdateVM(ctx, &virtualmachine); err != nil {
				log.Error(err, "Failed to update status about adding finalizer to VirtualMachine")
				return ctrl.Result{}, err
			}
			return ctrl.Result{Requeue: true}, nil
		}
	} else {
		// The object is being deleted
		if controllerutil.ContainsFinalizer(&virtualmachine, virtualmachineFinalizer) {
			// our finalizer is present, so lets handle any external dependency
			log.Info("Performing Finalizer Operations for VirtualMachine before delete it")
			if err := r.doFinalizerOperationsForVirtualMachine(ctx, &virtualmachine); err != nil {
				// if fail to delete the external dependency here, return with error
				// so that it can be retried
				return ctrl.Result{}, err
			}

			// remove our finalizer from the list and update it.
			log.Info("Removing Finalizer for VirtualMachine after successfully perform the operations")
			if ok := controllerutil.RemoveFinalizer(&virtualmachine, virtualmachineFinalizer); !ok {
				log.Info("Failed to remove finalizer from VirtualMachine")
				return ctrl.Result{Requeue: true}, nil
			}
			if err := r.tryUpdateVM(ctx, &virtualmachine); err != nil {
				log.Error(err, "Failed to update status about removing finalizer from VirtualMachine")
				return ctrl.Result{}, err
			}
		}
		// Stop reconciliation as the item is being deleted
		return ctrl.Result{}, nil
	}

	statusBefore := virtualmachine.Status.DeepCopy()
	if err := r.doReconcile(ctx, &virtualmachine); err != nil {
		r.Recorder.Eventf(&virtualmachine, corev1.EventTypeWarning, "Failed",
			"Failed to reconcile (%s): %s", virtualmachine.Name, err)
		return ctrl.Result{}, err
	}

	// update status after reconcile loop (try 10 times)
	statusNow := statusBefore.DeepCopy()
	statusNew := virtualmachine.Status.DeepCopy()
	try := 1
	for try < 10 {
		if !DeepEqual(statusNow, statusNew) {
			// update VirtualMachine status
			// log.Info("DEBUG", "StatusNow", statusNow, "StatusNew", statusNew, "attempt", try)
			if err := r.Status().Update(ctx, &virtualmachine); err != nil {
				if apierrors.IsConflict(err) {
					try++
					time.Sleep(time.Second)
					// re-get statusNow from current state
					statusNow = virtualmachine.Status.DeepCopy()
					continue
				}
				log.Error(err, "Failed to update VirtualMachine status after reconcile loop",
					"virtualmachine", virtualmachine.Name)
				return ctrl.Result{}, err
			}
		}
		// status updated (before and now are equal)
		break
	}
	if try >= 10 {
		return ctrl.Result{}, fmt.Errorf("unable update .status for virtualmachine %s in %d attempts", virtualmachine.Name, try)
	}

	return ctrl.Result{RequeueAfter: time.Second}, nil
}

// finalizeVirtualMachine will perform the required operations before delete the CR.
func (r *VirtualMachineReconciler) doFinalizerOperationsForVirtualMachine(ctx context.Context, virtualmachine *vmv1.VirtualMachine) error {
	// TODO(user): Add the cleanup steps that the operator
	// needs to do before the CR can be deleted. Examples
	// of finalizers include performing backups and deleting
	// resources that are not owned by this CR, like a PVC.

	// Note: It is not recommended to use finalizers with the purpose of delete resources which are
	// created and managed in the reconciliation. These ones, such as the Deployment created on this reconcile,
	// are defined as depended of the custom resource. See that we use the method ctrl.SetControllerReference.
	// to set the ownerRef which means that the Deployment will be deleted by the Kubernetes API.
	// More info: https://kubernetes.io/docs/tasks/administer-cluster/use-cascading-deletion/

	log := log.FromContext(ctx)

	// The following implementation will raise an event
	r.Recorder.Event(virtualmachine, "Warning", "Deleting",
		fmt.Sprintf("Custom Resource %s is being deleted from the namespace %s",
			virtualmachine.Name,
			virtualmachine.Namespace))

	// Release overlay IP address
	if virtualmachine.Spec.ExtraNetwork != nil {
		// Create IPAM object
		nadName, err := nadIpamName()
		if err != nil {
			// ignore error
			log.Error(err, "ignored error")
			return nil
		}
		nadNamespace, err := nadIpamNamespace()
		if err != nil {
			// ignore error
			log.Error(err, "ignored error")
			return nil
		}
		ipam, err := ipam.New(ctx, nadName, nadNamespace)
		if err != nil {
			// ignore error
			log.Error(err, "ignored error")
			return nil
		}
		defer ipam.Close()
		ip, err := ipam.ReleaseIP(ctx, virtualmachine.Name, virtualmachine.Namespace)
		if err != nil {
			// ignore error
			log.Error(err, "fail to release IP, error ignored")
			return nil
		}
		message := fmt.Sprintf("Released IP %s", ip.String())
		log.Info(message)
		r.Recorder.Event(virtualmachine, "Normal", "OverlayNet", message)
	}

	return nil
}

func runnerSupportsCgroup(pod *corev1.Pod) bool {
	val, ok := pod.Labels[vmv1.RunnerPodVersionLabel]
	if !ok {
		return false
	}

	uintVal, err := strconv.ParseUint(val, 10, 32)
	if err != nil {
		return false
	}

	return api.RunnerProtoVersion(uintVal).SupportsCgroupFractionalCPU()
}

func (r *VirtualMachineReconciler) updateVMStatusCPU(
	ctx context.Context,
	virtualmachine *vmv1.VirtualMachine,
	vmRunner *corev1.Pod,
	qmpPluggedCPUs uint32, supportsCgroup bool, cgroupUsage api.VCPUCgroup,
) {
	log := log.FromContext(ctx)

	// We expect:
	// - vm.Status.CPUs = cgroupUsage.VCPUs
	// - vm.Status.CPUs.RoundUp() == qmpPluggedCPUs
	// Otherwise, we update the status.
	var currentCPUUsage vmv1.MilliCPU
	if supportsCgroup {
		if cgroupUsage.VCPUs.RoundedUp() != qmpPluggedCPUs {
			// This is not expected but it's fine. We only report the
			// mismatch here and will resolve it in the next reconcile
			// iteration loops by comparing these values to spec CPU use
			// and moving to the scaling phase.
			log.Error(nil, "Mismatch in the number of VM's plugged CPUs and runner pod's cgroup vCPUs",
				"VirtualMachine", virtualmachine.Name,
				"Runner Pod", vmRunner.Name,
				"plugged CPUs", qmpPluggedCPUs,
				"cgroup vCPUs", cgroupUsage.VCPUs)
		}
		currentCPUUsage = min(cgroupUsage.VCPUs, vmv1.MilliCPU(1000*qmpPluggedCPUs))
	} else {
		currentCPUUsage = vmv1.MilliCPU(1000 * qmpPluggedCPUs)
	}
	if virtualmachine.Status.CPUs == nil || *virtualmachine.Status.CPUs != currentCPUUsage {
		virtualmachine.Status.CPUs = &currentCPUUsage
		r.Recorder.Event(virtualmachine, "Normal", "CpuInfo",
			fmt.Sprintf("VirtualMachine %s uses %v cpu cores",
				virtualmachine.Name,
				virtualmachine.Status.CPUs))
	}
}

func (r *VirtualMachineReconciler) updateVMStatusMemory(
	virtualmachine *vmv1.VirtualMachine,
	qmpMemorySize *resource.Quantity,
) {
	if virtualmachine.Status.MemorySize == nil || !qmpMemorySize.Equal(*virtualmachine.Status.MemorySize) {
		virtualmachine.Status.MemorySize = qmpMemorySize
		r.Recorder.Event(virtualmachine, "Normal", "MemoryInfo",
			fmt.Sprintf("VirtualMachine %s uses %v memory",
				virtualmachine.Name,
				virtualmachine.Status.MemorySize))
	}
}

func (r *VirtualMachineReconciler) doReconcile(ctx context.Context, virtualmachine *vmv1.VirtualMachine) error {
	log := log.FromContext(ctx)

	// Let's check and just set the condition status as Unknown when no status are available
	if virtualmachine.Status.Conditions == nil || len(virtualmachine.Status.Conditions) == 0 {
		// set Unknown condition status for AvailableVirtualMachine
		meta.SetStatusCondition(&virtualmachine.Status.Conditions, metav1.Condition{Type: typeAvailableVirtualMachine, Status: metav1.ConditionUnknown, Reason: "Reconciling", Message: "Starting reconciliation"})
	}

	// Generate runner pod name
	if len(virtualmachine.Status.PodName) == 0 {
		virtualmachine.Status.PodName = names.SimpleNameGenerator.GenerateName(fmt.Sprintf("%s-", virtualmachine.Name))
	}

	switch virtualmachine.Status.Phase {

	case "":
		// Acquire overlay IP address
		if virtualmachine.Spec.ExtraNetwork != nil &&
			virtualmachine.Spec.ExtraNetwork.Enable &&
			len(virtualmachine.Status.ExtraNetIP) == 0 {
			// Create IPAM object
			nadName, err := nadIpamName()
			if err != nil {
				return err
			}
			nadNamespace, err := nadIpamNamespace()
			if err != nil {
				return err
			}
			ipam, err := ipam.New(ctx, nadName, nadNamespace)
			if err != nil {
				log.Error(err, "failed to create IPAM")
				return err
			}
			defer ipam.Close()
			ip, err := ipam.AcquireIP(ctx, virtualmachine.Name, virtualmachine.Namespace)
			if err != nil {
				log.Error(err, "fail to acquire IP")
				return err
			}
			message := fmt.Sprintf("Acquired IP %s for overlay network interface", ip.String())
			log.Info(message)
			virtualmachine.Status.ExtraNetIP = ip.IP.String()
			virtualmachine.Status.ExtraNetMask = fmt.Sprintf("%d.%d.%d.%d", ip.Mask[0], ip.Mask[1], ip.Mask[2], ip.Mask[3])
			r.Recorder.Event(virtualmachine, "Normal", "OverlayNet", message)
		}
		// VirtualMachine just created, change Phase to "Pending"
		virtualmachine.Status.Phase = vmv1.VmPending
	case vmv1.VmPending:
		// Check if the runner pod already exists, if not create a new one
		vmRunner := &corev1.Pod{}
		err := r.Get(ctx, types.NamespacedName{Name: virtualmachine.Status.PodName, Namespace: virtualmachine.Namespace}, vmRunner)
		if err != nil && apierrors.IsNotFound(err) {
			// Define a new pod
			pod, err := r.podForVirtualMachine(virtualmachine)
			if err != nil {
				log.Error(err, "Failed to define new Pod resource for VirtualMachine")
				return err
			}

			log.Info("Creating a new Pod", "Pod.Namespace", pod.Namespace, "Pod.Name", pod.Name)
			if err = r.Create(ctx, pod); err != nil {
				log.Error(err, "Failed to create new Pod", "Pod.Namespace", pod.Namespace, "Pod.Name", pod.Name)
				return err
			}
			log.Info("Runner Pod was created", "Pod.Namespace", pod.Namespace, "Pod.Name", pod.Name)

			r.Recorder.Event(virtualmachine, "Normal", "Created",
				fmt.Sprintf("VirtualMachine %s created, pod %s",
					virtualmachine.Name, pod.Name))
		} else if err != nil {
			log.Error(err, "Failed to get vm-runner Pod")
			return err
		}
		// runner pod found, check phase
		switch vmRunner.Status.Phase {
		case corev1.PodRunning:
			virtualmachine.Status.PodIP = vmRunner.Status.PodIP
			virtualmachine.Status.Phase = vmv1.VmRunning
			meta.SetStatusCondition(&virtualmachine.Status.Conditions,
				metav1.Condition{Type: typeAvailableVirtualMachine,
					Status:  metav1.ConditionTrue,
					Reason:  "Reconciling",
					Message: fmt.Sprintf("Pod (%s) for VirtualMachine (%s) created successfully", virtualmachine.Status.PodName, virtualmachine.Name)})
		case corev1.PodSucceeded:
			virtualmachine.Status.Phase = vmv1.VmSucceeded
			meta.SetStatusCondition(&virtualmachine.Status.Conditions,
				metav1.Condition{Type: typeAvailableVirtualMachine,
					Status:  metav1.ConditionFalse,
					Reason:  "Reconciling",
					Message: fmt.Sprintf("Pod (%s) for VirtualMachine (%s) succeeded", virtualmachine.Status.PodName, virtualmachine.Name)})
		case corev1.PodFailed:
			virtualmachine.Status.Phase = vmv1.VmFailed
			meta.SetStatusCondition(&virtualmachine.Status.Conditions,
				metav1.Condition{Type: typeDegradedVirtualMachine,
					Status:  metav1.ConditionTrue,
					Reason:  "Reconciling",
					Message: fmt.Sprintf("Pod (%s) for VirtualMachine (%s) failed", virtualmachine.Status.PodName, virtualmachine.Name)})
		case corev1.PodUnknown:
			virtualmachine.Status.Phase = vmv1.VmPending
			meta.SetStatusCondition(&virtualmachine.Status.Conditions,
				metav1.Condition{Type: typeAvailableVirtualMachine,
					Status:  metav1.ConditionUnknown,
					Reason:  "Reconciling",
					Message: fmt.Sprintf("Pod (%s) for VirtualMachine (%s) in Unknown phase", virtualmachine.Status.PodName, virtualmachine.Name)})
		default:
			// do nothing
		}
	case vmv1.VmRunning:
		// Check if the runner pod exists
		vmRunner := &corev1.Pod{}
		err := r.Get(ctx, types.NamespacedName{Name: virtualmachine.Status.PodName, Namespace: virtualmachine.Namespace}, vmRunner)
		if err != nil && apierrors.IsNotFound(err) {
			// lost runner pod for running VirtualMachine ?
			r.Recorder.Event(virtualmachine, "Warning", "NotFound",
				fmt.Sprintf("runner pod %s not found",
					virtualmachine.Status.PodName))
			virtualmachine.Status.Phase = vmv1.VmFailed
			meta.SetStatusCondition(&virtualmachine.Status.Conditions,
				metav1.Condition{Type: typeDegradedVirtualMachine,
					Status:  metav1.ConditionTrue,
					Reason:  "Reconciling",
					Message: fmt.Sprintf("Pod (%s) for VirtualMachine (%s) not found", virtualmachine.Status.PodName, virtualmachine.Name)})
		} else if err != nil {
			log.Error(err, "Failed to get runner Pod")
			return err
		}

		// Update the metadata (including "usage" annotation) before anything else, so that it
		// will be correctly set even if the rest of the reconcile operation fails.
		if err := updatePodMetadataIfNecessary(ctx, r.Client, virtualmachine, vmRunner); err != nil {
			log.Error(err, "Failed to sync pod labels and annotations", "VirtualMachine", virtualmachine.Name)
		}

		// runner pod found, check/update phase now
		switch vmRunner.Status.Phase {
		case corev1.PodRunning:
			// update status by IP of runner pod
			virtualmachine.Status.PodIP = vmRunner.Status.PodIP
			// update phase
			virtualmachine.Status.Phase = vmv1.VmRunning
			// update Node name where runner working
			virtualmachine.Status.Node = vmRunner.Spec.NodeName

			// get CPU details from QEMU
			cpuSlotsPlugged, _, err := QmpGetCpus(QmpAddr(virtualmachine))
			if err != nil {
				log.Error(err, "Failed to get CPU details from VirtualMachine", "VirtualMachine", virtualmachine.Name)
				return err
			}
			pluggedCPU := uint32(len(cpuSlotsPlugged))

			// get cgroups CPU details from runner pod
			var cgroupUsage api.VCPUCgroup
			supportsCgroup := runnerSupportsCgroup(vmRunner)
			if supportsCgroup {
				cgroupUsage, err = getRunnerCgroup(ctx, virtualmachine)
				if err != nil {
					log.Error(err, "Failed to get CPU details from runner", "VirtualMachine", virtualmachine.Name)
					return err
				}
			}

			// update status by CPUs used in the VM
			r.updateVMStatusCPU(ctx, virtualmachine, vmRunner, pluggedCPU, supportsCgroup, cgroupUsage)

			// get Memory details from hypervisor and update VM status
			memorySize, err := QmpGetMemorySize(QmpAddr(virtualmachine))
			if err != nil {
				log.Error(err, "Failed to get Memory details from VirtualMachine", "VirtualMachine", virtualmachine.Name)
				return err
			}
<<<<<<< HEAD
			// update status by Memory sizes used in VM
			if virtualmachine.Status.MemorySize == nil || !memorySize.Equal(*virtualmachine.Status.MemorySize) {
				virtualmachine.Status.MemorySize = memorySize
				r.Recorder.Event(virtualmachine, "Normal", "MemoryInfo",
					fmt.Sprintf("VirtualMachine %s uses %v memory",
						virtualmachine.Name,
						virtualmachine.Status.MemorySize))
			}
			// initial update .status.memoryRequested if it absent
			if virtualmachine.Spec.Guest.Memory != nil && virtualmachine.Status.MemoryRequested == nil {
				virtualmachine.Status.MemoryRequested = virtualmachine.Spec.Guest.Memory.Min
			}
=======
			// update status by memory sizes used in the VM
			r.updateVMStatusMemory(virtualmachine, memorySize)
>>>>>>> 4ebbc14b

			// check if need hotplug/unplug CPU or memory
			// compare guest spec and count of plugged

			specUseCPU := virtualmachine.Spec.Guest.CPUs.Use
			scaleCgroupCPU := supportsCgroup && *specUseCPU != cgroupUsage.VCPUs
			scaleQemuCPU := specUseCPU.RoundedUp() != pluggedCPU
			if scaleCgroupCPU || scaleQemuCPU {
				if !supportsCgroup {
					log.Info("VM goes into scaling mode, CPU count needs to be changed",
						"CPUs on board", pluggedCPU,
						"CPUs in spec", virtualmachine.Spec.Guest.CPUs.Use)
				} else {
					log.Info("VM goes into scaling mode, CPU count needs to be changed",
						"CPUs on runner pod cgroup", cgroupUsage.VCPUs,
						"CPUs on board", pluggedCPU,
						"CPUs in spec", virtualmachine.Spec.Guest.CPUs.Use)
				}
				virtualmachine.Status.Phase = vmv1.VmScaling
			}
<<<<<<< HEAD
			memorySizeFromSpec := new(resource.Quantity)
			if virtualmachine.Spec.Guest.Memory != nil {
				// just get memory from spec
				memorySizeFromSpec = virtualmachine.Spec.Guest.Memory.Use
			} else {
				// calculate memory from memorySlots
				memorySizeFromSpec = resource.NewQuantity(int64(*virtualmachine.Spec.Guest.MemorySlots.Use)*virtualmachine.Spec.Guest.MemorySlotSize.Value(), resource.BinarySI)
			}

			if virtualmachine.Spec.Guest.Memory != nil {
				// virtio-mem
				if !virtualmachine.Status.MemoryRequested.Equal(*memorySizeFromSpec) {
					log.Info("VM goes into scale mode, need to resize Memory",
						"Memory requested", *virtualmachine.Status.MemoryRequested,
						"Memory in spec", memorySizeFromSpec)
					virtualmachine.Status.Phase = vmv1.VmScaling
				}
			} else {
				// pluggable DIMM
				if !memorySize.Equal(*memorySizeFromSpec) {
					log.Info("VM goes into scale mode, need to resize Memory",
						"Memory on board", memorySize,
						"Memory in spec", memorySizeFromSpec)
					virtualmachine.Status.Phase = vmv1.VmScaling
				}
=======

			memorySizeFromSpec := resource.NewQuantity(int64(*virtualmachine.Spec.Guest.MemorySlots.Use)*virtualmachine.Spec.Guest.MemorySlotSize.Value(), resource.BinarySI)
			if !memorySize.Equal(*memorySizeFromSpec) {
				log.Info("VM goes into scale mode, need to resize Memory",
					"Memory on board", memorySize,
					"Memory in spec", memorySizeFromSpec)
				virtualmachine.Status.Phase = vmv1.VmScaling
>>>>>>> 4ebbc14b
			}

		case corev1.PodSucceeded:
			virtualmachine.Status.Phase = vmv1.VmSucceeded
			meta.SetStatusCondition(&virtualmachine.Status.Conditions,
				metav1.Condition{Type: typeAvailableVirtualMachine,
					Status:  metav1.ConditionFalse,
					Reason:  "Reconciling",
					Message: fmt.Sprintf("Pod (%s) for VirtualMachine (%s) succeeded", virtualmachine.Status.PodName, virtualmachine.Name)})
		case corev1.PodFailed:
			virtualmachine.Status.Phase = vmv1.VmFailed
			meta.SetStatusCondition(&virtualmachine.Status.Conditions,
				metav1.Condition{Type: typeDegradedVirtualMachine,
					Status:  metav1.ConditionTrue,
					Reason:  "Reconciling",
					Message: fmt.Sprintf("Pod (%s) for VirtualMachine (%s) failed", virtualmachine.Status.PodName, virtualmachine.Name)})
		case corev1.PodUnknown:
			virtualmachine.Status.Phase = vmv1.VmPending
			meta.SetStatusCondition(&virtualmachine.Status.Conditions,
				metav1.Condition{Type: typeAvailableVirtualMachine,
					Status:  metav1.ConditionUnknown,
					Reason:  "Reconciling",
					Message: fmt.Sprintf("Pod (%s) for VirtualMachine (%s) in Unknown phase", virtualmachine.Status.PodName, virtualmachine.Name)})
		default:
			// do nothing
		}

	case vmv1.VmScaling:
		// Check that runner pod is still ok
		vmRunner := &corev1.Pod{}
		err := r.Get(ctx, types.NamespacedName{Name: virtualmachine.Status.PodName, Namespace: virtualmachine.Namespace}, vmRunner)
		if err != nil && apierrors.IsNotFound(err) {
			// lost runner pod for running VirtualMachine ?
			r.Recorder.Event(virtualmachine, "Warning", "NotFound",
				fmt.Sprintf("runner pod %s not found",
					virtualmachine.Status.PodName))
			virtualmachine.Status.Phase = vmv1.VmFailed
			meta.SetStatusCondition(&virtualmachine.Status.Conditions,
				metav1.Condition{Type: typeDegradedVirtualMachine,
					Status:  metav1.ConditionTrue,
					Reason:  "Reconciling",
					Message: fmt.Sprintf("Pod (%s) for VirtualMachine (%s) not found", virtualmachine.Status.PodName, virtualmachine.Name)})
		} else if err != nil {
			log.Error(err, "Failed to get runner Pod")
			return err
		}

		// Update the metadata (including "usage" annotation) before anything else, so that it
		// will be correctly set even if the rest of the reconcile operation fails.
		if err := updatePodMetadataIfNecessary(ctx, r.Client, virtualmachine, vmRunner); err != nil {
			log.Error(err, "Failed to sync pod labels and annotations", "VirtualMachine", virtualmachine.Name)
		}

		// runner pod found, check that it's still up:
		switch vmRunner.Status.Phase {
		case corev1.PodSucceeded:
			virtualmachine.Status.Phase = vmv1.VmSucceeded
			meta.SetStatusCondition(&virtualmachine.Status.Conditions,
				metav1.Condition{Type: typeAvailableVirtualMachine,
					Status:  metav1.ConditionFalse,
					Reason:  "Reconciling",
					Message: fmt.Sprintf("Pod (%s) for VirtualMachine (%s) succeeded", virtualmachine.Status.PodName, virtualmachine.Name)})
			return nil
		case corev1.PodFailed:
			virtualmachine.Status.Phase = vmv1.VmFailed
			meta.SetStatusCondition(&virtualmachine.Status.Conditions,
				metav1.Condition{Type: typeDegradedVirtualMachine,
					Status:  metav1.ConditionTrue,
					Reason:  "Reconciling",
					Message: fmt.Sprintf("Pod (%s) for VirtualMachine (%s) failed", virtualmachine.Status.PodName, virtualmachine.Name)})
			return nil
		case corev1.PodUnknown:
			virtualmachine.Status.Phase = vmv1.VmPending
			meta.SetStatusCondition(&virtualmachine.Status.Conditions,
				metav1.Condition{Type: typeAvailableVirtualMachine,
					Status:  metav1.ConditionUnknown,
					Reason:  "Reconciling",
					Message: fmt.Sprintf("Pod (%s) for VirtualMachine (%s) in Unknown phase", virtualmachine.Status.PodName, virtualmachine.Name)})
			return nil
		default:
			// do nothing
		}

		cpuScaled := false
		ramScaled := false

		// do hotplug/unplug CPU
		// firstly get current state from QEMU
		cpuSlotsPlugged, _, err := QmpGetCpus(QmpAddr(virtualmachine))
		if err != nil {
			log.Error(err, "Failed to get CPU details from VirtualMachine", "VirtualMachine", virtualmachine.Name)
			return err
		}
		specCPU := virtualmachine.Spec.Guest.CPUs.Use
		pluggedCPU := uint32(len(cpuSlotsPlugged))

		var cgroupUsage api.VCPUCgroup
		supportsCgroup := runnerSupportsCgroup(vmRunner)
		if supportsCgroup {
			cgroupUsage, err = getRunnerCgroup(ctx, virtualmachine)
			if err != nil {
				log.Error(err, "Failed to get CPU details from runner", "VirtualMachine", virtualmachine.Name)
				return err
			}
		}

		// compare guest spec to count of plugged and runner pod cgroups
		if specCPU.RoundedUp() > pluggedCPU {
			// going to plug one CPU
			log.Info("Plug one more CPU into VM")
			if err := QmpPlugCpu(QmpAddr(virtualmachine)); err != nil {
				return err
			}
			r.Recorder.Event(virtualmachine, "Normal", "ScaleUp",
				fmt.Sprintf("One more CPU was plugged into VM %s",
					virtualmachine.Name))
		} else if specCPU.RoundedUp() < pluggedCPU {
			// going to unplug one CPU
			log.Info("Unplug one CPU from VM")
			if err := QmpUnplugCpu(QmpAddr(virtualmachine)); err != nil {
				return err
			}
			r.Recorder.Event(virtualmachine, "Normal", "ScaleDown",
				fmt.Sprintf("One CPU was unplugged from VM %s",
					virtualmachine.Name))
		} else if supportsCgroup && *specCPU != cgroupUsage.VCPUs {
			log.Info("Update runner pod cgroups")
			if err := setRunnerCgroup(ctx, virtualmachine, *specCPU); err != nil {
				return err
			}
			reason := "ScaleDown"
			if *specCPU > cgroupUsage.VCPUs {
				reason = "ScaleUp"
			}
			r.Recorder.Event(virtualmachine, "Normal", reason,
				fmt.Sprintf("Runner pod cgroups was updated on VM %s",
					virtualmachine.Name))
		} else {
			// seems already plugged correctly
			cpuScaled = true
		}

		if virtualmachine.Spec.Guest.Memory != nil {
			// working with virtio-mem device
			if virtualmachine.Spec.Guest.Memory.Use.Equal(*virtualmachine.Status.MemorySize) {
				// compare .use and .requested, may be we already requested virtio-mem resize ?
				if virtualmachine.Spec.Guest.Memory.Use.Equal(*virtualmachine.Status.MemoryRequested) {
					// .use == real size == .requested, noting to do
					ramScaled = true
				} else {
					// .use == real size, but .requested not ? fix .requested
					virtualmachine.Status.MemoryRequested = virtualmachine.Spec.Guest.Memory.Use
					r.Recorder.Event(virtualmachine, "Normal", "MemoryInfo",
						fmt.Sprintf("VirtualMachine %s reuested to use %v memory",
							virtualmachine.Name,
							virtualmachine.Spec.Guest.Memory.Use))
				}
			} else {
				// we have drift between .use and real memory size
				// compare .use and .requested, may be we already requested virtio-mem resize ?
				if virtualmachine.Spec.Guest.Memory.Use.Equal(*virtualmachine.Status.MemoryRequested) {
					// yes, seems already requested
					ramScaled = true
				} else {
					// request resize
					log.Info("Resize virtio-mem device")
					if err := QmpResizeVirtioMem(virtualmachine); err != nil {
						return err
					}
					virtualmachine.Status.MemoryRequested = virtualmachine.Spec.Guest.Memory.Use
					r.Recorder.Event(virtualmachine, "Normal", "MemoryInfo",
						fmt.Sprintf("VirtualMachine %s reuested to use %v memory",
							virtualmachine.Name,
							virtualmachine.Spec.Guest.Memory.Use))
				}
			}
		} else {
			// working with do pluggable Memory
			// firstly get current state from QEMU
			memoryDevices, err := QmpQueryMemoryDevices(QmpAddr(virtualmachine))
			memoryPluggedSlots := *virtualmachine.Spec.Guest.MemorySlots.Min + int32(len(memoryDevices))
			if err != nil {
				log.Error(err, "Failed to get Memory details from VirtualMachine", "VirtualMachine", virtualmachine.Name)
				return err
			}
			// compare guest spec and count of plugged
			if *virtualmachine.Spec.Guest.MemorySlots.Use > memoryPluggedSlots {
				// going to plug one Memory Slot
				log.Info("Plug one more Memory module into VM")
				if err := QmpPlugMemory(virtualmachine); err != nil {
					return err
				}
				r.Recorder.Event(virtualmachine, "Normal", "ScaleUp",
					fmt.Sprintf("One more DIMM was plugged into VM %s",
						virtualmachine.Name))
			} else if *virtualmachine.Spec.Guest.MemorySlots.Use < memoryPluggedSlots {
				// going to unplug one Memory Slot
				log.Info("Unplug one Memory module from VM")
				if err := QmpUnplugMemory(QmpAddr(virtualmachine)); err != nil {
					// special case !
					// error means VM hadn't memory devices available for unplug
					// need set .memorySlots.Use back to real value
					log.Info("All memory devices busy, unable to unplug any, will modify .spec.guest.memorySlots.use instead", "details", err)
					// firstly re-fetch VM
					if err := r.Get(ctx, types.NamespacedName{Name: virtualmachine.Name, Namespace: virtualmachine.Namespace}, virtualmachine); err != nil {
						log.Error(err, "Unable to re-fetch VirtualMachine")
						return err
					}
					memorySlotsUseInSpec := *virtualmachine.Spec.Guest.MemorySlots.Use
					virtualmachine.Spec.Guest.MemorySlots.Use = &memoryPluggedSlots
					if err := r.tryUpdateVM(ctx, virtualmachine); err != nil {
						log.Error(err,
							"Failed to update .spec.guest.memorySlots.use",
							"old value", memorySlotsUseInSpec,
							"new value", memoryPluggedSlots)
						return err
					}
					r.Recorder.Event(virtualmachine, "Warning", "ScaleDown",
						fmt.Sprintf("Unable unplug DIMM from VM %s, all memory devices are busy",
							virtualmachine.Name))
				} else {
					r.Recorder.Event(virtualmachine, "Normal", "ScaleDown",
						fmt.Sprintf("One DIMM was unplugged from VM %s",
							virtualmachine.Name))
				}
			} else {
				// seems already plugged correctly
				ramScaled = true
			}
		}

		// set VM phase to running if everything scaled
		if cpuScaled && ramScaled {
			// update status by CPUs used in the VM
			r.updateVMStatusCPU(ctx, virtualmachine, vmRunner, pluggedCPU, supportsCgroup, cgroupUsage)

			// get Memory details from hypervisor and update VM status
			memorySize, err := QmpGetMemorySize(QmpAddr(virtualmachine))
			if err != nil {
				log.Error(err, "Failed to get Memory details from VirtualMachine", "VirtualMachine", virtualmachine.Name)
				return err
			}
			// update status by memory sizes used in the VM
			r.updateVMStatusMemory(virtualmachine, memorySize)

			virtualmachine.Status.Phase = vmv1.VmRunning
		}

	case vmv1.VmSucceeded, vmv1.VmFailed:
		switch virtualmachine.Spec.RestartPolicy {
		case vmv1.RestartPolicyAlways:
			log.Info("Restarting VM runner pod", "VM.Phase", virtualmachine.Status.Phase, "RestartPolicy", virtualmachine.Spec.RestartPolicy)
			// get runner to delete
			vmRunner := &corev1.Pod{}
			err := r.Get(ctx, types.NamespacedName{Name: virtualmachine.Status.PodName, Namespace: virtualmachine.Namespace}, vmRunner)
			if err == nil {
				// delete current runner
				if err = r.deleteRunnerPodIfEnabled(ctx, virtualmachine, vmRunner); err != nil {
					return err
				}
			} else if !apierrors.IsNotFound(err) {
				return err
			}
			// do cleanup
			virtualmachine.Cleanup()
		case vmv1.RestartPolicyOnFailure:
			log.Info("Restarting VM runner pod", "VM.Phase", virtualmachine.Status.Phase, "RestartPolicy", virtualmachine.Spec.RestartPolicy)
			// get runner to delete
			found := true
			vmRunner := &corev1.Pod{}
			err := r.Get(ctx, types.NamespacedName{Name: virtualmachine.Status.PodName, Namespace: virtualmachine.Namespace}, vmRunner)
			if apierrors.IsNotFound(err) {
				found = false
			} else if err != nil {
				return err
			}
			// delete runner only when VM failed
			if found && virtualmachine.Status.Phase == vmv1.VmFailed {
				// delete current runner
				if err = r.deleteRunnerPodIfEnabled(ctx, virtualmachine, vmRunner); err != nil {
					return err
				}
			}
			// do cleanup when VM failed OR pod not found (deleted manually?) when VM succeeded
			if virtualmachine.Status.Phase == vmv1.VmFailed || (!found && virtualmachine.Status.Phase == vmv1.VmSucceeded) {
				virtualmachine.Cleanup()
			}
		case vmv1.RestartPolicyNever:
			// TODO: implement TTL or do nothing
		default:
			// do nothing
		}

	default:
		// do nothing
	}

	return nil
}

// deleteRunnerPodIfEnabled deletes the runner pod if buildtag.NeverDeleteRunnerPods is false, and
// then emits an event and log line about what it did, whether it actually deleted the runner pod.
func (r *VirtualMachineReconciler) deleteRunnerPodIfEnabled(
	ctx context.Context,
	virtualmachine *vmv1.VirtualMachine,
	runner *corev1.Pod,
) error {
	log := log.FromContext(ctx)
	var msg, eventReason string
	if buildtag.NeverDeleteRunnerPods {
		msg = fmt.Sprintf("VM runner pod deletion was skipped due to '%s' build tag", buildtag.TagnameNeverDeleteRunnerPods)
		eventReason = "DeleteSkipped"
	} else {
		// delete current runner
		if err := r.Delete(ctx, runner); err != nil {
			return err
		}
		msg = "VM runner pod was deleted"
		eventReason = "Deleted"
	}
	log.Info(msg, "Pod.Namespace", runner.Namespace, "Pod.Name", runner.Name)
	r.Recorder.Event(virtualmachine, "Normal", eventReason, fmt.Sprintf("%s: %s", msg, runner.Name))
	return nil
}

// updates the values of the runner pod's labels and annotations so that they are exactly equal to
// the set of labels/annotations we expect - minus some that are ignored.
//
// The reason we also need to delete unrecognized labels/annotations is so that if a
// label/annotation on the VM itself is deleted, we can accurately reflect that in the pod.
func updatePodMetadataIfNecessary(ctx context.Context, c client.Client, vm *vmv1.VirtualMachine, runnerPod *corev1.Pod) error {
	log := log.FromContext(ctx)

	var patches []patch.Operation

	metaSpecs := []struct {
		metaField   string
		expected    map[string]string
		actual      map[string]string
		ignoreExtra map[string]bool // use bool here so `if ignoreExtra[key] { ... }` works
	}{
		{
			metaField:   "labels",
			expected:    labelsForVirtualMachine(vm),
			actual:      runnerPod.Labels,
			ignoreExtra: map[string]bool{},
		},
		{
			metaField: "annotations",
			expected:  annotationsForVirtualMachine(vm),
			actual:    runnerPod.Annotations,
			ignoreExtra: map[string]bool{
				"kubectl.kubernetes.io/default-container": true,
				"k8s.v1.cni.cncf.io/networks":             true,
				"k8s.v1.cni.cncf.io/network-status":       true,
				"k8s.v1.cni.cncf.io/networks-status":      true,
			},
		},
	}

	var removedMessageParts []string

	for _, spec := range metaSpecs {
		// Add/update the entries we're expecting to be there
		for k, e := range spec.expected {
			if a, ok := spec.actual[k]; !ok || e != a {
				patches = append(patches, patch.Operation{
					// From RFC 6902 (JSON patch):
					//
					// > The "add" operation performs one of the following functions, depending upon
					// > what the target location references:
					// >
					// > [ ... ]
					// >
					// > * If the target location specifies an object member that does not already
					// >   exist, a new member is added to the object.
					// > * If the target location specifies an object member that does exist, that
					// >   member's value is replaced.
					//
					// So: if the value is missing we'll add it. And if it's different, we'll replace it.
					Op:    patch.OpAdd,
					Path:  fmt.Sprintf("/metadata/%s/%s", spec.metaField, patch.PathEscape(k)),
					Value: e,
				})
			}
		}

		// Remove the entries we aren't expecting to be there
		var removed []string
		for k := range spec.actual {
			if _, expected := spec.expected[k]; !expected && !spec.ignoreExtra[k] {
				removed = append(removed, k)
				patches = append(patches, patch.Operation{
					Op:   patch.OpRemove,
					Path: fmt.Sprintf("/metadata/%s/%s", spec.metaField, patch.PathEscape(k)),
				})
			}
		}

		if len(removed) != 0 {
			// note: formatting with %q for a []string will print the array normally, but escape the
			// strings inside. For example:
			//
			//   fmt.Printf("%q\n", []string{"foo", "bar", "escaped\nstring"})
			//
			// outputs:
			//
			//   ["foo" "bar" "escaped\nstring"]
			//
			// So the "message part" might look like `labels ["foo" "test-label"]`
			removedMessageParts = append(removedMessageParts, fmt.Sprintf("%s %q", spec.metaField, removed))
		}
	}

	if len(patches) == 0 {
		return nil
	}

	patchData, err := json.Marshal(patches)
	if err != nil {
		panic(fmt.Errorf("error marshalling JSON patch: %w", err))
	}

	if len(removedMessageParts) != 0 {
		var msg string

		if len(removedMessageParts) == 1 {
			msg = fmt.Sprintf("removing runner pod %s", removedMessageParts[0])
		} else /* len = 2 */ {
			msg = fmt.Sprintf("removing runner pod %s and %s", removedMessageParts[0], removedMessageParts[1])
		}

		// We want to log something when labels/annotations are removed, because the ignoreExtra
		// values above might be incomplete, and it'd be hard to debug without an logs for the
		// change.
		log.Info(msg, "VirtualMachine", vm.Name, "Pod", runnerPod.Name)
	}

	// NOTE: We don't need to update the data in runnerPod ourselves because c.Patch will update it
	// with what we get back from the k8s API after the patch completes.
	return c.Patch(ctx, runnerPod, client.RawPatch(types.JSONPatchType, patchData))
}

func extractVirtualMachineUsageJSON(spec vmv1.VirtualMachineSpec) string {
	usage := vmv1.VirtualMachineUsage{}

	cpu := *spec.Guest.CPUs.Use

	if spec.Guest.Memory != nil {
		usage = vmv1.VirtualMachineUsage{
			CPU:    cpu.ToResourceQuantity(),
			Memory: spec.Guest.Memory.Use,
		}
	} else {
		memorySlots := *spec.Guest.MemorySlots.Use
		usage = vmv1.VirtualMachineUsage{
			CPU:    cpu.ToResourceQuantity(),
			Memory: resource.NewQuantity(spec.Guest.MemorySlotSize.Value()*int64(memorySlots), resource.BinarySI),
		}
	}

	usageJSON, err := json.Marshal(usage)
	if err != nil {
		panic(fmt.Errorf("error marshalling JSON: %w", err))
	}

	return string(usageJSON)
}

// podForVirtualMachine returns a VirtualMachine Pod object
func (r *VirtualMachineReconciler) podForVirtualMachine(
	virtualmachine *vmv1.VirtualMachine) (*corev1.Pod, error) {

	pod, err := podSpec(virtualmachine)
	if err != nil {
		return nil, err
	}

	// Set the ownerRef for the Pod
	// More info: https://kubernetes.io/docs/concepts/overview/working-with-objects/owners-dependents/
	if err := ctrl.SetControllerReference(virtualmachine, pod, r.Scheme); err != nil {
		return nil, err
	}

	return pod, nil
}

// labelsForVirtualMachine returns the labels for selecting the resources
// More info: https://kubernetes.io/docs/concepts/overview/working-with-objects/common-labels/
func labelsForVirtualMachine(virtualmachine *vmv1.VirtualMachine) map[string]string {
	l := make(map[string]string, len(virtualmachine.Labels)+3)
	for k, v := range virtualmachine.Labels {
		l[k] = v
	}

	l["app.kubernetes.io/name"] = "NeonVM"
	l[vmv1.VirtualMachineNameLabel] = virtualmachine.Name
	l[vmv1.RunnerPodVersionLabel] = fmt.Sprintf("%d", api.RunnerProtoV1)
	return l
}

func annotationsForVirtualMachine(virtualmachine *vmv1.VirtualMachine) map[string]string {
	// use bool here so `if ignored[key] { ... }` works
	ignored := map[string]bool{
		"kubectl.kubernetes.io/last-applied-configuration": true,
	}

	a := make(map[string]string, len(virtualmachine.Annotations)+1)
	for k, v := range virtualmachine.Annotations {
		if !ignored[k] {
			a[k] = v
		}
	}

	a[vmv1.VirtualMachineUsageAnnotation] = extractVirtualMachineUsageJSON(virtualmachine.Spec)
	return a
}

func affinityForVirtualMachine(virtualmachine *vmv1.VirtualMachine) *corev1.Affinity {
	a := virtualmachine.Spec.Affinity
	if a == nil {
		a = &corev1.Affinity{}
	}
	if a.NodeAffinity == nil {
		a.NodeAffinity = &corev1.NodeAffinity{}
	}
	if a.NodeAffinity.RequiredDuringSchedulingIgnoredDuringExecution == nil {
		a.NodeAffinity.RequiredDuringSchedulingIgnoredDuringExecution = &corev1.NodeSelector{}
	}

	// if NodeSelectorTerms list is empty - add default values (arch==amd64 or os==linux)
	if len(a.NodeAffinity.RequiredDuringSchedulingIgnoredDuringExecution.NodeSelectorTerms) == 0 {
		a.NodeAffinity.RequiredDuringSchedulingIgnoredDuringExecution.NodeSelectorTerms = append(
			a.NodeAffinity.RequiredDuringSchedulingIgnoredDuringExecution.NodeSelectorTerms,
			corev1.NodeSelectorTerm{
				MatchExpressions: []corev1.NodeSelectorRequirement{
					{
						Key:      "kubernetes.io/arch",
						Operator: "In",
						Values:   []string{"amd64"},
					},
					{
						Key:      "kubernetes.io/os",
						Operator: "In",
						Values:   []string{"linux"},
					},
				},
			})
	}
	return a
}

func setRunnerCgroup(ctx context.Context, vm *vmv1.VirtualMachine, cpu vmv1.MilliCPU) error {
	ctx, cancel := context.WithTimeout(ctx, 5*time.Second)
	defer cancel()

	url := fmt.Sprintf("http://%s:%d/cpu_change", vm.Status.PodIP, vm.Spec.RunnerPort)

	update := api.VCPUChange{VCPUs: cpu}

	data, err := json.Marshal(update)
	if err != nil {
		return err
	}

	req, err := http.NewRequestWithContext(ctx, "POST", url, bytes.NewReader(data))
	if err != nil {
		return err
	}
	req.Header.Set("Content-Type", "application/json")

	resp, err := http.DefaultClient.Do(req)
	if err != nil {
		return err
	}

	if resp.StatusCode != 200 {
		return fmt.Errorf("unexpected status %s", resp.Status)
	}
	return nil
}

func getRunnerCgroup(ctx context.Context, vm *vmv1.VirtualMachine) (api.VCPUCgroup, error) {
	ctx, cancel := context.WithTimeout(ctx, 5*time.Second)
	defer cancel()
	result := api.VCPUCgroup{}

	url := fmt.Sprintf("http://%s:%d/cpu_current", vm.Status.PodIP, vm.Spec.RunnerPort)

	req, err := http.NewRequestWithContext(ctx, "GET", url, nil)
	if err != nil {
		return result, err
	}

	resp, err := http.DefaultClient.Do(req)
	if err != nil {
		return result, err
	}

	if resp.StatusCode != 200 {
		return result, fmt.Errorf("unexpected status %s", resp.Status)
	}

	body, err := io.ReadAll(resp.Body)
	defer resp.Body.Close()
	if err != nil {
		return result, err
	}

	err = json.Unmarshal(body, &result)
	if err != nil {
		return result, err
	}

	return result, nil
}

// imageForVirtualMachine gets the Operand image which is managed by this controller
// from the VM_RUNNER_IMAGE environment variable defined in the config/manager/manager.yaml
func imageForVmRunner() (string, error) {
	var imageEnvVar = "VM_RUNNER_IMAGE"
	image, found := os.LookupEnv(imageEnvVar)
	if !found {
		return "", fmt.Errorf("unable to find %s environment variable with the image", imageEnvVar)
	}
	return image, nil
}

func podSpec(virtualmachine *vmv1.VirtualMachine) (*corev1.Pod, error) {
	labels := labelsForVirtualMachine(virtualmachine)
	annotations := annotationsForVirtualMachine(virtualmachine)
	affinity := affinityForVirtualMachine(virtualmachine)

	// Get the Operand image
	image, err := imageForVmRunner()
	if err != nil {
		return nil, err
	}

	vmSpecJson, err := json.Marshal(virtualmachine.Spec)
	if err != nil {
		return nil, fmt.Errorf("marshal VM Spec: %s", err)
	}

	vmStatusJson, err := json.Marshal(virtualmachine.Status)
	if err != nil {
		return nil, fmt.Errorf("marshal VM Status: %s", err)
	}

	pod := &corev1.Pod{
		ObjectMeta: metav1.ObjectMeta{
			Name:        virtualmachine.Status.PodName,
			Namespace:   virtualmachine.Namespace,
			Labels:      labels,
			Annotations: annotations,
		},
		Spec: corev1.PodSpec{
			EnableServiceLinks:            virtualmachine.Spec.ServiceLinks,
			AutomountServiceAccountToken:  &[]bool{false}[0],
			RestartPolicy:                 corev1.RestartPolicyNever,
			TerminationGracePeriodSeconds: virtualmachine.Spec.TerminationGracePeriodSeconds,
			NodeSelector:                  virtualmachine.Spec.NodeSelector,
			ImagePullSecrets:              virtualmachine.Spec.ImagePullSecrets,
			Tolerations:                   virtualmachine.Spec.Tolerations,
			ServiceAccountName:            virtualmachine.Spec.ServiceAccountName,
			SchedulerName:                 virtualmachine.Spec.SchedulerName,
			Affinity:                      affinity,
			InitContainers: []corev1.Container{
				{
					Image:           virtualmachine.Spec.Guest.RootDisk.Image,
					Name:            "init-rootdisk",
					ImagePullPolicy: virtualmachine.Spec.Guest.RootDisk.ImagePullPolicy,
					Args:            []string{"cp", "/disk.qcow2", "/vm/images/rootdisk.qcow2"},
					VolumeMounts: []corev1.VolumeMount{{
						Name:      "virtualmachineimages",
						MountPath: "/vm/images",
					}},
					SecurityContext: &corev1.SecurityContext{
						// uid=36(qemu) gid=34(kvm) groups=34(kvm)
						RunAsUser:  &[]int64{36}[0],
						RunAsGroup: &[]int64{34}[0],
					},
				},
				{
					Image:   image,
					Name:    "sysctl",
					Command: []string{"sysctl", "-w", "net.ipv4.ip_forward=1"},
					SecurityContext: &corev1.SecurityContext{
						Privileged: &[]bool{true}[0],
					},
				},
			},
			Containers: []corev1.Container{{
				Image:           image,
				Name:            "neonvm-runner",
				ImagePullPolicy: corev1.PullIfNotPresent,
				// Ensure restrictive context for the container
				// More info: https://kubernetes.io/docs/concepts/security/pod-security-standards/#restricted
				SecurityContext: &corev1.SecurityContext{
					Privileged: &[]bool{false}[0],
					Capabilities: &corev1.Capabilities{
						Add: []corev1.Capability{
							"NET_ADMIN",
							"SYS_ADMIN",
							"SYS_RESOURCE",
						},
					},
				},
				Ports: []corev1.ContainerPort{{
					ContainerPort: virtualmachine.Spec.QMP,
					Name:          "qmp",
				}, {
					ContainerPort: virtualmachine.Spec.QMPManual,
					Name:          "qmp-manual",
				}},
				Command: []string{
					"runner",
					"-vmspec", base64.StdEncoding.EncodeToString(vmSpecJson),
					"-vmstatus", base64.StdEncoding.EncodeToString(vmStatusJson),
				},
				Env: []corev1.EnvVar{{
					Name: "K8S_POD_NAME",
					ValueFrom: &corev1.EnvVarSource{
						FieldRef: &corev1.ObjectFieldSelector{
							FieldPath: "metadata.name",
						},
					},
				}},
				VolumeMounts: []corev1.VolumeMount{
					{
						Name:      "virtualmachineimages",
						MountPath: "/vm/images",
					},
					{
						Name:      "sysfscgroup",
						MountPath: "/sys/fs/cgroup",
						// MountPropagationNone means that the volume in a container will
						// not receive new mounts from the host or other containers, and filesystems
						// mounted inside the container won't be propagated to the host or other
						// containers.
						// Note that this mode corresponds to "private" in Linux terminology.
						MountPropagation: &[]corev1.MountPropagationMode{corev1.MountPropagationNone}[0],
					},
				},
				Resources: virtualmachine.Spec.PodResources,
			}},
			Volumes: []corev1.Volume{
				{
					Name: "virtualmachineimages",
					VolumeSource: corev1.VolumeSource{
						EmptyDir: &corev1.EmptyDirVolumeSource{},
					},
				},
				{
					Name: "sysfscgroup",
					VolumeSource: corev1.VolumeSource{
						HostPath: &corev1.HostPathVolumeSource{
							Path: "/sys/fs/cgroup",
							Type: &[]corev1.HostPathType{corev1.HostPathDirectory}[0],
						},
					},
				},
			},
		},
	}

	// If a custom neonvm-runner image is requested, use that instead:
	if virtualmachine.Spec.RunnerImage != nil {
		pod.Spec.Containers[0].Image = *virtualmachine.Spec.RunnerImage
	}

	// If a custom kernel is used, add that image:
	if virtualmachine.Spec.Guest.KernelImage != nil {
		pod.Spec.Containers[0].Args = append(pod.Spec.Containers[0].Args, "-kernelpath=/vm/images/vmlinuz")
		pod.Spec.InitContainers = append(pod.Spec.InitContainers, corev1.Container{
			Image:           *virtualmachine.Spec.Guest.KernelImage,
			Name:            "init-kernel",
			ImagePullPolicy: virtualmachine.Spec.Guest.RootDisk.ImagePullPolicy,
			Args:            []string{"cp", "/vmlinuz", "/vm/images/vmlinuz"},
			VolumeMounts: []corev1.VolumeMount{{
				Name:      "virtualmachineimages",
				MountPath: "/vm/images",
			}},
			SecurityContext: &corev1.SecurityContext{
				// uid=36(qemu) gid=34(kvm) groups=34(kvm)
				RunAsUser:  &[]int64{36}[0],
				RunAsGroup: &[]int64{34}[0],
			},
		})
	}

	if virtualmachine.Spec.Guest.AppendKernelCmdline != nil {
		pod.Spec.Containers[0].Args = append(pod.Spec.Containers[0].Args, fmt.Sprintf("-appendKernelCmdline=%s", *virtualmachine.Spec.Guest.AppendKernelCmdline))
	}

	// Add any InitContainers that were specified by the spec
	pod.Spec.InitContainers = append(pod.Spec.InitContainers, virtualmachine.Spec.ExtraInitContainers...)

	// allow access to /dev/kvm and /dev/vhost-net devices by generic-device-plugin for kubelet
	if pod.Spec.Containers[0].Resources.Limits == nil {
		pod.Spec.Containers[0].Resources.Limits = corev1.ResourceList{}
	}
	pod.Spec.Containers[0].Resources.Limits["neonvm/vhost-net"] = resource.MustParse("1")
	// NB: EnableAcceleration guaranteed non-nil because the k8s API server sets the default for us.
	if *virtualmachine.Spec.EnableAcceleration {
		pod.Spec.Containers[0].Resources.Limits["neonvm/kvm"] = resource.MustParse("1")
	}

	for _, port := range virtualmachine.Spec.Guest.Ports {
		cPort := corev1.ContainerPort{
			ContainerPort: int32(port.Port),
		}
		if len(port.Name) != 0 {
			cPort.Name = port.Name
		}
		if len(port.Protocol) != 0 {
			cPort.Protocol = corev1.Protocol(port.Protocol)
		}
		pod.Spec.Containers[0].Ports = append(pod.Spec.Containers[0].Ports, cPort)
	}

	for _, disk := range virtualmachine.Spec.Disks {

		mnt := corev1.VolumeMount{
			Name:      disk.Name,
			MountPath: fmt.Sprintf("/vm/mounts%s", disk.MountPath),
		}
		if disk.ReadOnly != nil {
			mnt.ReadOnly = *disk.ReadOnly
		}

		switch {
		case disk.ConfigMap != nil:
			pod.Spec.Containers[0].VolumeMounts = append(pod.Spec.Containers[0].VolumeMounts, mnt)
			pod.Spec.Volumes = append(pod.Spec.Volumes, corev1.Volume{
				Name: disk.Name,
				VolumeSource: corev1.VolumeSource{
					ConfigMap: &corev1.ConfigMapVolumeSource{
						LocalObjectReference: corev1.LocalObjectReference{
							Name: disk.ConfigMap.Name,
						},
						Items: disk.ConfigMap.Items,
					},
				},
			})
		case disk.Secret != nil:
			pod.Spec.Containers[0].VolumeMounts = append(pod.Spec.Containers[0].VolumeMounts, mnt)
			pod.Spec.Volumes = append(pod.Spec.Volumes, corev1.Volume{
				Name: disk.Name,
				VolumeSource: corev1.VolumeSource{
					Secret: &corev1.SecretVolumeSource{
						SecretName: disk.Secret.SecretName,
						Items:      disk.Secret.Items,
					},
				},
			})
		case disk.EmptyDisk != nil:
			pod.Spec.Containers[0].VolumeMounts = append(pod.Spec.Containers[0].VolumeMounts, mnt)
			pod.Spec.Volumes = append(pod.Spec.Volumes, corev1.Volume{
				Name: disk.Name,
				VolumeSource: corev1.VolumeSource{
					EmptyDir: &corev1.EmptyDirVolumeSource{
						SizeLimit: &disk.EmptyDisk.Size,
					},
				},
			})
		default:
			// do nothing
		}
	}

	if pod.ObjectMeta.Annotations == nil {
		pod.ObjectMeta.Annotations = map[string]string{}
	}
	pod.ObjectMeta.Annotations["kubectl.kubernetes.io/default-container"] = "neonvm-runner"

	// use multus network to add extra network interface
	if virtualmachine.Spec.ExtraNetwork != nil && virtualmachine.Spec.ExtraNetwork.Enable {
		var nadNetwork string
		if len(virtualmachine.Spec.ExtraNetwork.MultusNetwork) > 0 { // network specified in spec
			nadNetwork = virtualmachine.Spec.ExtraNetwork.MultusNetwork
		} else { // get network from env variables
			nadName, err := nadRunnerName()
			if err != nil {
				return nil, err
			}
			nadNamespace, err := nadRunnerNamespace()
			if err != nil {
				return nil, err
			}
			nadNetwork = fmt.Sprintf("%s/%s", nadNamespace, nadName)
		}
		pod.ObjectMeta.Annotations[nadapiv1.NetworkAttachmentAnnot] = fmt.Sprintf("%s@%s", nadNetwork, virtualmachine.Spec.ExtraNetwork.Interface)
	}

	return pod, nil
}

// SetupWithManager sets up the controller with the Manager.
// Note that the Runner Pod will be also watched in order to ensure its
// desirable state on the cluster
func (r *VirtualMachineReconciler) SetupWithManager(mgr ctrl.Manager) error {
	return ctrl.NewControllerManagedBy(mgr).
		For(&vmv1.VirtualMachine{}).
		Owns(&corev1.Pod{}).
		WithOptions(controller.Options{MaxConcurrentReconciles: 8}).
		Complete(r)
}

func DeepEqual(v1, v2 interface{}) bool {
	if reflect.DeepEqual(v1, v2) {
		return true
	}
	var x1 interface{}
	bytesA, _ := json.Marshal(v1)
	_ = json.Unmarshal(bytesA, &x1)
	var x2 interface{}
	bytesB, _ := json.Marshal(v2)
	_ = json.Unmarshal(bytesB, &x2)

	return reflect.DeepEqual(x1, x2)
}

// TODO: reimplement to r.Patch()
func (r *VirtualMachineReconciler) tryUpdateVM(ctx context.Context, virtualmachine *vmv1.VirtualMachine) error {
	return r.Update(ctx, virtualmachine)
}

// return Network Attachment Definition name with IPAM settings
func nadIpamName() (string, error) {
	return getEnvVarValue("NAD_IPAM_NAME")
}

// return Network Attachment Definition namespace with IPAM settings
func nadIpamNamespace() (string, error) {
	return getEnvVarValue("NAD_IPAM_NAMESPACE")
}

// return Network Attachment Definition name for second interface in Runner
func nadRunnerName() (string, error) {
	return getEnvVarValue("NAD_RUNNER_NAME")
}

// return Network Attachment Definition namespace for second interface in Runner
func nadRunnerNamespace() (string, error) {
	return getEnvVarValue("NAD_RUNNER_NAMESPACE")
}

// return env variable value
func getEnvVarValue(envVarName string) (string, error) {
	value, found := os.LookupEnv(envVarName)
	if !found {
		return "", fmt.Errorf("unable to find %s environment variable", envVarName)
	}
	return value, nil
}<|MERGE_RESOLUTION|>--- conflicted
+++ resolved
@@ -488,23 +488,13 @@
 				log.Error(err, "Failed to get Memory details from VirtualMachine", "VirtualMachine", virtualmachine.Name)
 				return err
 			}
-<<<<<<< HEAD
-			// update status by Memory sizes used in VM
-			if virtualmachine.Status.MemorySize == nil || !memorySize.Equal(*virtualmachine.Status.MemorySize) {
-				virtualmachine.Status.MemorySize = memorySize
-				r.Recorder.Event(virtualmachine, "Normal", "MemoryInfo",
-					fmt.Sprintf("VirtualMachine %s uses %v memory",
-						virtualmachine.Name,
-						virtualmachine.Status.MemorySize))
-			}
-			// initial update .status.memoryRequested if it absent
+
+      // initial update .status.memoryRequested if it absent
 			if virtualmachine.Spec.Guest.Memory != nil && virtualmachine.Status.MemoryRequested == nil {
 				virtualmachine.Status.MemoryRequested = virtualmachine.Spec.Guest.Memory.Min
 			}
-=======
 			// update status by memory sizes used in the VM
 			r.updateVMStatusMemory(virtualmachine, memorySize)
->>>>>>> 4ebbc14b
 
 			// check if need hotplug/unplug CPU or memory
 			// compare guest spec and count of plugged
@@ -525,8 +515,8 @@
 				}
 				virtualmachine.Status.Phase = vmv1.VmScaling
 			}
-<<<<<<< HEAD
-			memorySizeFromSpec := new(resource.Quantity)
+
+      memorySizeFromSpec := new(resource.Quantity)
 			if virtualmachine.Spec.Guest.Memory != nil {
 				// just get memory from spec
 				memorySizeFromSpec = virtualmachine.Spec.Guest.Memory.Use
@@ -551,15 +541,6 @@
 						"Memory in spec", memorySizeFromSpec)
 					virtualmachine.Status.Phase = vmv1.VmScaling
 				}
-=======
-
-			memorySizeFromSpec := resource.NewQuantity(int64(*virtualmachine.Spec.Guest.MemorySlots.Use)*virtualmachine.Spec.Guest.MemorySlotSize.Value(), resource.BinarySI)
-			if !memorySize.Equal(*memorySizeFromSpec) {
-				log.Info("VM goes into scale mode, need to resize Memory",
-					"Memory on board", memorySize,
-					"Memory in spec", memorySizeFromSpec)
-				virtualmachine.Status.Phase = vmv1.VmScaling
->>>>>>> 4ebbc14b
 			}
 
 		case corev1.PodSucceeded:
